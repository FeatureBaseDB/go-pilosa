--- conflicted
+++ resolved
@@ -1,4 +1,10 @@
 # Change Log
+
+* **master**
+    * Deprecated `QueryResponse.Columns` function. Use `QueryResponse.ColumnAttrs` function instead.
+    * Deprecated `QueryResponse.Column` function.
+    * Removed support for Go 1.9.
+
 
 * **v1.2.0** (2018-12-21)
     * **Compatible with Pilosa 1.2**
@@ -11,12 +17,6 @@
     * Added experimental *no standard view* support for time fields. Use `OptFieldTypeTime(quantum, true)` to activate it. See https://github.com/pilosa/pilosa/issues/1710 for more information.
     * Added `keys` and `trackExistence` to index options.
     * Removed experimental import strategies.
-<<<<<<< HEAD
-    * Deprecated `QueryResponse.Columns` function. Use `QueryResponse.ColumnAttrs` function instead.
-    * Deprecated `QueryResponse.Column` function.
-=======
-    * Removed support for Go 1.9.
->>>>>>> 5dc39449
 
 * **v1.1.0** (2018-09-25)
     * Compatible with Pilosa 1.1.
