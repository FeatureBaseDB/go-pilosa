// Copyright 2017 Pilosa Corp.
//
// Redistribution and use in source and binary forms, with or without
// modification, are permitted provided that the following conditions
// are met:
//
// 1. Redistributions of source code must retain the above copyright
// notice, this list of conditions and the following disclaimer.
//
// 2. Redistributions in binary form must reproduce the above copyright
// notice, this list of conditions and the following disclaimer in the
// documentation and/or other materials provided with the distribution.
//
// 3. Neither the name of the copyright holder nor the names of its
// contributors may be used to endorse or promote products derived
// from this software without specific prior written permission.
//
// THIS SOFTWARE IS PROVIDED BY THE COPYRIGHT HOLDERS AND
// CONTRIBUTORS "AS IS" AND ANY EXPRESS OR IMPLIED WARRANTIES,
// INCLUDING, BUT NOT LIMITED TO, THE IMPLIED WARRANTIES OF
// MERCHANTABILITY AND FITNESS FOR A PARTICULAR PURPOSE ARE
// DISCLAIMED. IN NO EVENT SHALL THE COPYRIGHT HOLDER OR
// CONTRIBUTORS BE LIABLE FOR ANY DIRECT, INDIRECT, INCIDENTAL,
// SPECIAL, EXEMPLARY, OR CONSEQUENTIAL DAMAGES (INCLUDING,
// BUT NOT LIMITED TO, PROCUREMENT OF SUBSTITUTE GOODS OR
// SERVICES; LOSS OF USE, DATA, OR PROFITS; OR BUSINESS
// INTERRUPTION) HOWEVER CAUSED AND ON ANY THEORY OF LIABILITY,
// WHETHER IN CONTRACT, STRICT LIABILITY, OR TORT (INCLUDING
// NEGLIGENCE OR OTHERWISE) ARISING IN ANY WAY OUT OF THE USE
// OF THIS SOFTWARE, EVEN IF ADVISED OF THE POSSIBILITY OF SUCH
// DAMAGE.

package pilosa

import (
	"testing"
	"time"
)

var sampleIndex = mustNewIndex("sample-index", "")
var sampleFrame = mustNewFrame(sampleIndex, "sample-frame", "")
var projectIndex = mustNewIndex("project-index", "user")
var collabFrame = mustNewFrame(projectIndex, "collaboration", "project")
var b1 = sampleFrame.Bitmap(10)
var b2 = sampleFrame.Bitmap(20)
var b3 = sampleFrame.Bitmap(42)
var b4 = collabFrame.Bitmap(2)

func TestNewIndex(t *testing.T) {
	index, err := NewIndex("index-name", nil)
	if err != nil {
		t.Fatal(err)
	}
	if index.Name() != "index-name" {
		t.Fatalf("index name was not set")
	}
}

func TestNewIndexWithInvalidName(t *testing.T) {
	_, err := NewIndex("$FOO", nil)
	if err == nil {
		t.Fatal()
	}
}

func TestNewFrameWithInvalidName(t *testing.T) {
	index, err := NewIndex("foo", nil)
	if err != nil {
		t.Fatal(err)
	}
	_, err = index.Frame("$$INVALIDFRAME$$", nil)
	if err == nil {
		t.Fatal("Creating frames with invalid row labels should fail")
	}
}

func TestBitmap(t *testing.T) {
	comparePQL(t,
		"Bitmap(rowID=5, frame='sample-frame')",
		sampleFrame.Bitmap(5))
	comparePQL(t,
		"Bitmap(project=10, frame='collaboration')",
		collabFrame.Bitmap(10))
}

func TestInverseBitmap(t *testing.T) {
	options := &FrameOptions{
		RowLabel:       "row_label",
		InverseEnabled: true,
	}
	f1, err := projectIndex.Frame("f1-inversable", options)
	if err != nil {
		t.Fatal(err)
	}
	comparePQL(t,
		"Bitmap(user=5, frame='f1-inversable')",
		f1.InverseBitmap(5))
}

func TestSetBit(t *testing.T) {
	comparePQL(t,
		"SetBit(rowID=5, frame='sample-frame', columnID=10)",
		sampleFrame.SetBit(5, 10))
	comparePQL(t,
		"SetBit(project=10, frame='collaboration', user=20)",
		collabFrame.SetBit(10, 20))
}

func TestSetBitTimestamp(t *testing.T) {
	timestamp := time.Date(2017, time.April, 24, 12, 14, 0, 0, time.UTC)
	comparePQL(t,
		"SetBit(project=10, frame='collaboration', user=20, timestamp='2017-04-24T12:14')",
		collabFrame.SetBitTimestamp(10, 20, timestamp))
}

func TestClearBit(t *testing.T) {
	comparePQL(t,
		"ClearBit(rowID=5, frame='sample-frame', columnID=10)",
		sampleFrame.ClearBit(5, 10))
	comparePQL(t,
		"ClearBit(project=10, frame='collaboration', user=20)",
		collabFrame.ClearBit(10, 20))
}

func TestUnion(t *testing.T) {
	comparePQL(t,
		"Union(Bitmap(rowID=10, frame='sample-frame'), Bitmap(rowID=20, frame='sample-frame'))",
		sampleIndex.Union(b1, b2))
	comparePQL(t,
		"Union(Bitmap(rowID=10, frame='sample-frame'), Bitmap(rowID=20, frame='sample-frame'), Bitmap(rowID=42, frame='sample-frame'))",
		sampleIndex.Union(b1, b2, b3))
	comparePQL(t,
		"Union(Bitmap(rowID=10, frame='sample-frame'), Bitmap(project=2, frame='collaboration'))",
<<<<<<< HEAD
		sampleDb.Union(b1, b4))
	comparePQL(t,
		"Union(Bitmap(rowID=10, frame='sample-frame'))",
		sampleDb.Union(b1))
	comparePQL(t,
		"Union()",
		sampleDb.Union())
=======
		sampleIndex.Union(b1, b4))
>>>>>>> 3f6ec51d
}

func TestIntersect(t *testing.T) {
	comparePQL(t,
		"Intersect(Bitmap(rowID=10, frame='sample-frame'), Bitmap(rowID=20, frame='sample-frame'))",
		sampleIndex.Intersect(b1, b2))
	comparePQL(t,
		"Intersect(Bitmap(rowID=10, frame='sample-frame'), Bitmap(rowID=20, frame='sample-frame'), Bitmap(rowID=42, frame='sample-frame'))",
		sampleIndex.Intersect(b1, b2, b3))
	comparePQL(t,
		"Intersect(Bitmap(rowID=10, frame='sample-frame'), Bitmap(project=2, frame='collaboration'))",
<<<<<<< HEAD
		sampleDb.Intersect(b1, b4))
	comparePQL(t,
		"Intersect(Bitmap(rowID=10, frame='sample-frame'))",
		sampleDb.Intersect(b1))
=======
		sampleIndex.Intersect(b1, b4))
>>>>>>> 3f6ec51d
}

func TestDifference(t *testing.T) {
	comparePQL(t,
		"Difference(Bitmap(rowID=10, frame='sample-frame'), Bitmap(rowID=20, frame='sample-frame'))",
		sampleIndex.Difference(b1, b2))
	comparePQL(t,
		"Difference(Bitmap(rowID=10, frame='sample-frame'), Bitmap(rowID=20, frame='sample-frame'), Bitmap(rowID=42, frame='sample-frame'))",
		sampleIndex.Difference(b1, b2, b3))
	comparePQL(t,
		"Difference(Bitmap(rowID=10, frame='sample-frame'), Bitmap(project=2, frame='collaboration'))",
<<<<<<< HEAD
		sampleDb.Difference(b1, b4))
	comparePQL(t,
		"Difference(Bitmap(rowID=10, frame='sample-frame'))",
		sampleDb.Difference(b1))
=======
		sampleIndex.Difference(b1, b4))
>>>>>>> 3f6ec51d
}

func TestTopN(t *testing.T) {
	comparePQL(t,
		"TopN(frame='sample-frame', n=27)",
		sampleFrame.TopN(27))
	comparePQL(t,
		"TopN(Bitmap(project=3, frame='collaboration'), frame='sample-frame', n=10)",
		sampleFrame.BitmapTopN(10, collabFrame.Bitmap(3)))
	comparePQL(t,
		"TopN(Bitmap(project=7, frame='collaboration'), frame='sample-frame', n=12, field='category', [80,81])",
		sampleFrame.FilterFieldTopN(12, collabFrame.Bitmap(7), "category", 80, 81))
}

func TestFilterFieldTopNInvalidField(t *testing.T) {
	q := sampleFrame.FilterFieldTopN(12, collabFrame.Bitmap(7), "$invalid$", 80, 81)
	if q.Error() == nil {
		t.Fatalf("should have failed")
	}
}

func TestFilterFieldTopNInvalidValue(t *testing.T) {
	q := sampleFrame.FilterFieldTopN(12, collabFrame.Bitmap(7), "category", 80, func() {})
	if q.Error() == nil {
		t.Fatalf("should have failed")
	}
}

func TestBitmapOperationInvalidArg(t *testing.T) {
	invalid := sampleFrame.FilterFieldTopN(12, collabFrame.Bitmap(7), "$invalid$", 80, 81)
	// invalid argument in pos 1
	q := sampleIndex.Union(invalid, b1)
	if q.Error() == nil {
		t.Fatalf("should have failed")
	}
	// invalid argument in pos 2
	q = sampleIndex.Intersect(b1, invalid)
	if q.Error() == nil {
		t.Fatalf("should have failed")
	}
	// invalid argument in pos 3
	q = sampleIndex.Intersect(b1, b2, invalid)
	if q.Error() == nil {
		t.Fatalf("should have failed")
	}
	// not enough bitmaps supplied
	q = sampleDb.Difference()
	if q.Error() == nil {
		t.Fatalf("should have failed")
	}
	// not enough bitmaps supplied
	q = sampleDb.Intersect()
	if q.Error() == nil {
		t.Fatalf("should have failed")
	}
}

func TestSetColumnAttrsTest(t *testing.T) {
	attrs := map[string]interface{}{
		"quote": "\"Don't worry, be happy\"",
		"happy": true,
	}
	comparePQL(t,
		"SetColumnAttrs(user=5, happy=true, quote=\"\\\"Don't worry, be happy\\\"\")",
		projectIndex.SetColumnAttrs(5, attrs))
}

func TestSetColumnAttrsInvalidAttr(t *testing.T) {
	attrs := map[string]interface{}{
		"color":     "blue",
		"$invalid$": true,
	}
	if projectIndex.SetColumnAttrs(5, attrs).Error() == nil {
		t.Fatalf("Should have failed")
	}
}

func TestSetRowAttrsTest(t *testing.T) {
	attrs := map[string]interface{}{
		"quote":  "\"Don't worry, be happy\"",
		"active": true,
	}

	comparePQL(t,
		"SetRowAttrs(project=5, frame='collaboration', active=true, quote=\"\\\"Don't worry, be happy\\\"\")",
		collabFrame.SetRowAttrs(5, attrs))
}

func TestSetRowAttrsInvalidAttr(t *testing.T) {
	attrs := map[string]interface{}{
		"color":     "blue",
		"$invalid$": true,
	}
	if collabFrame.SetRowAttrs(5, attrs).Error() == nil {
		t.Fatalf("Should have failed")
	}
}

func TestBatchQuery(t *testing.T) {
	q := sampleIndex.BatchQuery()
	if q.Index() != sampleIndex {
		t.Fatalf("The correct index should be assigned")
	}
	q.Add(sampleFrame.Bitmap(44))
	q.Add(sampleFrame.Bitmap(10101))
	if q.Error() != nil {
		t.Fatalf("Error should be nil")
	}
	comparePQL(t, "Bitmap(rowID=44, frame='sample-frame')Bitmap(rowID=10101, frame='sample-frame')", q)
}

func TestBatchQueryWithError(t *testing.T) {
	q := sampleIndex.BatchQuery()
	q.Add(sampleFrame.FilterFieldTopN(12, collabFrame.Bitmap(7), "$invalid$", 80, 81))
	if q.Error() == nil {
		t.Fatalf("The error must be set")
	}
}

func TestCount(t *testing.T) {
	q := projectIndex.Count(collabFrame.Bitmap(42))
	comparePQL(t, "Count(Bitmap(project=42, frame='collaboration'))", q)
}

func TestRange(t *testing.T) {
	start := time.Date(1970, time.January, 1, 0, 0, 0, 0, time.UTC)
	end := time.Date(2000, time.February, 2, 3, 4, 0, 0, time.UTC)
	comparePQL(t,
		"Range(project=10, frame='collaboration', start='1970-01-01T00:00', end='2000-02-02T03:04')",
		collabFrame.Range(10, start, end))
}

func TestInvalidColumnLabelFails(t *testing.T) {
	options := &IndexOptions{
		ColumnLabel: "$$INVALID$$",
	}
	_, err := NewIndex("foo", options)
	if err == nil {
		t.Fatalf("Setting invalid column label should fail")
	}

}

func TestInvalidRowLabelFails(t *testing.T) {
	options := &FrameOptions{RowLabel: "$INVALID$"}
	_, err := sampleIndex.Frame("foo", options)
	if err == nil {
		t.Fatalf("Creating frames with invalid row label should fail")
	}
}

func TestInverseBitmapFailsIfNotEnabled(t *testing.T) {
	frame, err := sampleIndex.Frame("inverse-not-enabled", nil)
	if err != nil {
		t.Fatal(err)
	}
	qry := frame.InverseBitmap(5)
	if qry.Error() == nil {
		t.Fatalf("Creating InverseBitmap query for a frame without inverse frame enabled should fail")
	}
}

func TestFrameOptionsToString(t *testing.T) {
	frameOptions := &FrameOptions{
		RowLabel:       "stargazer_id",
		TimeQuantum:    TimeQuantumDayHour,
		InverseEnabled: true,
		CacheType:      CacheTypeRanked,
		CacheSize:      1000,
	}
	frame, err := sampleIndex.Frame("stargazer", frameOptions)
	if err != nil {
		t.Fatal(err)
	}
	jsonString := frame.options.String()
	targetString := `{"options": {"cacheSize":1000,"cacheType":"ranked","inverseEnabled":true,"rowLabel":"stargazer_id","timeQuantum":"DH"}}`
	if targetString != jsonString {
		t.Fatalf("`%s` != `%s`", targetString, jsonString)
	}
}

func TestEncodeMapPanicsOnMarshalFailure(t *testing.T) {
	defer func() {
		recover()
	}()
	m := map[string]interface{}{
		"foo": func() {},
	}
	encodeMap(m)
	t.Fatal("Should have panicked")
}

func comparePQL(t *testing.T, target string, q PQLQuery) {
	pql := q.serialize()
	if pql != target {
		t.Fatalf("%s != %s", pql, target)
	}
}

func mustNewIndex(name string, columnLabel string) (index *Index) {
	var err error
	var options *IndexOptions
	if columnLabel != "" {
		options = &IndexOptions{ColumnLabel: columnLabel}
		if err != nil {
			panic(err)
		}
		index, err = NewIndex(name, options)
	} else {
		index, err = NewIndex(name, nil)
	}
	if err != nil {
		panic(err)
	}
	return
}

func mustNewFrame(index *Index, name string, rowLabel string) (frame *Frame) {
	var err error
	var options *FrameOptions
	if rowLabel != "" {
		options = &FrameOptions{RowLabel: rowLabel}
		if err != nil {
			panic(err)
		}
		frame, err = index.Frame(name, options)
	} else {
		frame, err = index.Frame(name, nil)
	}
	if err != nil {
		panic(err)
	}
	return
}<|MERGE_RESOLUTION|>--- conflicted
+++ resolved
@@ -131,17 +131,13 @@
 		sampleIndex.Union(b1, b2, b3))
 	comparePQL(t,
 		"Union(Bitmap(rowID=10, frame='sample-frame'), Bitmap(project=2, frame='collaboration'))",
-<<<<<<< HEAD
-		sampleDb.Union(b1, b4))
+		sampleIndex.Union(b1, b4))
 	comparePQL(t,
 		"Union(Bitmap(rowID=10, frame='sample-frame'))",
-		sampleDb.Union(b1))
+		sampleIndex.Union(b1))
 	comparePQL(t,
 		"Union()",
-		sampleDb.Union())
-=======
-		sampleIndex.Union(b1, b4))
->>>>>>> 3f6ec51d
+		sampleIndex.Union())
 }
 
 func TestIntersect(t *testing.T) {
@@ -153,14 +149,10 @@
 		sampleIndex.Intersect(b1, b2, b3))
 	comparePQL(t,
 		"Intersect(Bitmap(rowID=10, frame='sample-frame'), Bitmap(project=2, frame='collaboration'))",
-<<<<<<< HEAD
-		sampleDb.Intersect(b1, b4))
+		sampleIndex.Intersect(b1, b4))
 	comparePQL(t,
 		"Intersect(Bitmap(rowID=10, frame='sample-frame'))",
-		sampleDb.Intersect(b1))
-=======
-		sampleIndex.Intersect(b1, b4))
->>>>>>> 3f6ec51d
+		sampleIndex.Intersect(b1))
 }
 
 func TestDifference(t *testing.T) {
@@ -172,14 +164,10 @@
 		sampleIndex.Difference(b1, b2, b3))
 	comparePQL(t,
 		"Difference(Bitmap(rowID=10, frame='sample-frame'), Bitmap(project=2, frame='collaboration'))",
-<<<<<<< HEAD
-		sampleDb.Difference(b1, b4))
+		sampleIndex.Difference(b1, b4))
 	comparePQL(t,
 		"Difference(Bitmap(rowID=10, frame='sample-frame'))",
-		sampleDb.Difference(b1))
-=======
-		sampleIndex.Difference(b1, b4))
->>>>>>> 3f6ec51d
+		sampleIndex.Difference(b1))
 }
 
 func TestTopN(t *testing.T) {
