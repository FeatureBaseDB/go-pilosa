# Change Log

* **master**
<<<<<<< HEAD
    * Deprecated `QueryResponse.Columns` function. Use `QueryResponse.ColumnAttrs` function instead.
    * Deprecated `QueryResponse.Column` function.
    * Removed support for Go 1.9.

=======
    * Added `Rows` and `GroupBy` calls.
>>>>>>> d40781ff

* **v1.2.0** (2018-12-21)
    * **Compatible with Pilosa 1.2**
    * Added support for roaring imports which can speed up the import process by %30 for non-key column imports.
    * Added mutex and bool fields.
    * Added `field.ClearRow` call.
    * Added `index.Options` call.
    * Added support for roaring importing `RowIDColumnID` with timestamp data.
    * Added support for clear imports. Pass `OptImportClear(true)` to `client.ImportField` to use it.
    * Added experimental *no standard view* support for time fields. Use `OptFieldTypeTime(quantum, true)` to activate it. See https://github.com/pilosa/pilosa/issues/1710 for more information.
    * Added `keys` and `trackExistence` to index options.
    * Removed experimental import strategies.

* **v1.1.0** (2018-09-25)
    * Compatible with Pilosa 1.1.
    * Added support for `Not` queries. See [Not call](https://www.pilosa.com/docs/master/query-language/#not). Usage sample: `index.Not(field.Row(1))`. This feature requires Pilosa on master branch.

* **v0.10.0** (2018-09-05)
    * Compatible with Pilosa 1.0.
    * Following terminology was changed:
        * frame to field
        * bitmap to row
        * bit to column
        * slice to shard
    * There are three types of fields:
        * Set fields to store boolean values (default)
        * Integer fields to store an integer in the given range.
        * Time fields which can store timestamps.
    * Experimental: Import strategies are experimental and may be removed in later versions.
    * Moved CSV related functionality to the `csv` subpackge.
    * Renamed `FilterFieldTopN` function to `FilterAttrTopN`.
    * Removed all deprecated code.
    * Removed `Field` type and renamed `Frame` to `Field`.
    * Removed `client.ImportValueField` function. `client.ImportField` function imports both set and integer fields, depending on the type of the field.
    * Removed index and field validation. The validation is done only on the server side. `schema.Index` and `index.Field` functions do not return `error` values.

* **v0.9.0** (2018-05-10)
    * Compatible with Pilosa 0.9.
    * Added `Equals`, `NotEquals` and `NotNull` field operations.
    * Added `Field.Min` and `Field.Max` functions.
    * It is possible to set the number of import goroutines and track the import progress. See: [Importing and Exporting Data](docs/imports-exports.md).
    * **Breaking Change** The signature of `Client.ImportFrame` function was changed. See: [Importing and Exporting Data](docs/imports-exports.md).
    * **Deprecation** `TimeQuantum` for `IndexOptions`. Use `TimeQuantum` of individual `FrameOptions` instead.
    * **Deprecation** `IndexOptions` struct is deprecated and will be removed in the future.
    * **Deprecation** Passing `IndexOptions` or `nil` to `schema.Index` function.
    * **Deprecation** `SocketTimeout` client option. Use `OptClientSocketTimeout` instead.
    * **Deprecation** `ConnectTimeout` client option. Use `OptClientConnectTimeout` instead.
    * **Deprecation** `PoolSizePerRoute` client option. Use `OptClientPoolSizePerRoute` instead.
    * **Deprecation** `TotalPoolSize` client option. Use `OptClientTotalPoolSize` instead.
    * **Deprecation** `TLSConfig` client option. Use `OptClientTLSConfig` instead.
    * **Deprecation** `ColumnAttrs` query option. Use `OptQueryColumnAttrs` instead.
    * **Deprecation** `Slices` query option. Use `OptQuerySlices` instead.
    * **Deprecation** `ExcludeAttrs` query option. Use `OptQueryExcludeAttrs` instead.
    * **Deprecation** `ExcludeBits` query option. Use `OptQueryExcludeBits` instead.
    * **Deprecation** `CacheSize` frame option. Use `OptFrameCacheSize` instead.
    * **Deprecation** `IntField` frame option. Use `OptFrameIntField` instead.
    * **Deprecation** `RangeEnabled` frame option. All frames have this option `true` on Pilosa 0.10.
    * **Deprecation** `InverseEnabled` frame option and `Frame.InverseBitmap`, `Frame.InverseTopN`, `Frame.InverseBitmapTopN`, `Frame.InverseFilterFieldTopN`, `Frame.InverseRange` functions. Inverse frames will be removed from Pilosa 0.10.
    * **Removed** `NewClientFromAddresses` function. Use `NewClient([]string{address1, address2, ...}, option1, option2, ...)` instead.
    * **Removed** `NewClientWithURI` function. Use `NewClient(uri)` instead.
    * **Removed** `NewClientWithCluster` function. Use `NewClient(cluster, option1, option2, ...)` instead.

* **v0.8.0** (2017-11-16)
    * IPv6 support.
    * **Deprecation** `Error*` constants. Use `Err*` constants instead.
    * **Deprecation** `NewClientWithURI`, `NewClientFromAddresses` and `NewClientWithCluster` functions. Use `NewClient` function which can be used with the same parameters.
    * **Deprecation** Passing a `*ClientOptions` struct to `NewClient` function. Pass 0 or more `ClientOption` structs to `NewClient` instead.
    * **Deprecation** Passing a `*QueryOptions` struct to `client.Query` function. Pass 0 or more `QueryOption` structs instead.
    * **Deprecation** Index options.
    * **Deprecation** Passing a `*FrameOptions` struct to `index.Frame` function. Pass 0 or more `FrameOption` structs instead.

* **v0.7.0** (2017-10-04):
    * Dropped support for Go 1.7.
    * Added support for creating range encoded frames.
    * Added `Xor` call.
    * Added support for excluding bits or attributes from bitmap calls. In order to exclude bits, pass `ExcludeBits: true` in your `QueryOptions`. In order to exclude attributes, pass `ExcludeAttrs: true`.
    * Added range field operations.
    * Customizable CSV timestamp format.
    * `HTTPS connections are supported.
    * **Deprecation** Row and column labels are deprecated, and will be removed in a future release of this library. Do not use `ColumnLabel` option for `IndexOptions` and `RowLabel` for `FrameOption` for new code. See: https://github.com/pilosa/pilosa/issues/752 for more info.

* **v0.5.0** (2017-08-03):
    * Supports imports and exports.
    * Introduced schemas. No need to re-define already existing indexes and frames.
    * `NewClientFromAddresses` convenience function added. Create a client for a
      cluster directly from a slice of strings.
    * Failover for connection errors.
    * *make* commands are supported on Windows.
    * **Deprecation** `NewIndex`. Use `schema.Index` instead.
    * **Deprecation** `CreateIndex`, `CreateFrame`, `EnsureIndex`, `EnsureFrame`. Use schemas and `client.SyncSchema` instead.

* **v0.4.0** (2017-06-09):
    * Supports Pilosa Server v0.4.0.
    * Updated the accepted values for index, frame names and labels to match with the Pilosa server.
    * `Union` query now accepts zero or more variadic arguments. `Intersect` and `Difference` queries now accept one or more variadic arguments.
    * Added `inverse TopN` and `inverse Range` calls.
    * Inverse enabled status of frames is not checked on the client side.

* **v0.3.1** (2017-05-01):
    * Initial version.
    * Supports Pilosa Server v0.3.1.<|MERGE_RESOLUTION|>--- conflicted
+++ resolved
@@ -1,14 +1,10 @@
 # Change Log
 
 * **master**
-<<<<<<< HEAD
     * Deprecated `QueryResponse.Columns` function. Use `QueryResponse.ColumnAttrs` function instead.
     * Deprecated `QueryResponse.Column` function.
     * Removed support for Go 1.9.
-
-=======
     * Added `Rows` and `GroupBy` calls.
->>>>>>> d40781ff
 
 * **v1.2.0** (2018-12-21)
     * **Compatible with Pilosa 1.2**
