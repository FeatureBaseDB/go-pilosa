--- conflicted
+++ resolved
@@ -12,19 +12,15 @@
 
 ## Change Log
 
-<<<<<<< HEAD
-* **Next**:
-    * *make* commands are supported on Windows.
-=======
 * **v0.5.0**:
     * Supports imports and exports.
     * Introduced schemas. No need to re-define already existing indexes and frames.
     * `NewClientFromAddresses` convenience function added. Create a client for a
       cluster directly from a slice of strings.
     * Failover for connection errors.
+    * *make* commands are supported on Windows.
     * **Deprecation** `NewIndex`. Use `schema.Index` instead.
     * **Deprecation** `CreateIndex`, `CreateFrame`, `EnsureIndex`, `EnsureFrame`. Use schemas and `client.SyncSchema` instead.
->>>>>>> fdddbb25
 
 * **v0.4.0** (2017-06-09):
     * Supports Pilosa Server v0.4.0.
