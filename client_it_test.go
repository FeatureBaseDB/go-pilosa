--- conflicted
+++ resolved
@@ -838,13 +838,8 @@
 		t.Fatal(err)
 	}
 	bq := index.BatchQuery(
-<<<<<<< HEAD
 		field2.Set(1, 10),
 		field2.Set(1, 7),
-=======
-		testField.Set(1, 10),
-		testField.Set(1, 7),
->>>>>>> b0cc2727
 	)
 	response, err := client.Query(bq)
 	if err != nil {
@@ -854,11 +849,7 @@
 	if err != nil {
 		t.Fatal(err)
 	}
-<<<<<<< HEAD
 	response, err = client.Query(field.Sum(field2.Row(1)))
-=======
-	response, err = client.Query(field.Sum(testField.Row(1)))
->>>>>>> b0cc2727
 	if err != nil {
 		t.Fatal(err)
 	}
@@ -1053,74 +1044,57 @@
 	}
 
 	_, err = client.Query(index.BatchQuery(
-<<<<<<< HEAD
 		field2.Set(1, 10),
 		field2.Set(1, 100),
 		field.SetIntValue(10, 11),
 		field.SetIntValue(100, 15),
-=======
-		field.Set(10, 1),
-		field.Set(12, 2),
->>>>>>> b0cc2727
 	), nil)
 	if err != nil {
 		t.Fatal(err)
 	}
 
-<<<<<<< HEAD
 	resp, err := client.Query(field.Sum(field2.Row(1)))
-=======
-	resp, err := client.Query(field.Sum(field.GT(11)))
->>>>>>> b0cc2727
-	if err != nil {
-		t.Fatal(err)
-	}
-	if resp.Result().Value() != 12 {
-		t.Fatalf("Sum 12 != %d", resp.Result().Value())
+	if err != nil {
+		t.Fatal(err)
+	}
+	if resp.Result().Value() != 26 {
+		t.Fatalf("Sum 26 != %d", resp.Result().Value())
+	}
+	if resp.Result().Count() != 2 {
+		t.Fatalf("Count 2 != %d", resp.Result().Count())
+	}
+
+	resp, err = client.Query(field.Min(field2.Row(1)))
+	if err != nil {
+		t.Fatal(err)
+	}
+	if resp.Result().Value() != 11 {
+		t.Fatalf("Min 11 != %d", resp.Result().Value())
 	}
 	if resp.Result().Count() != 1 {
 		t.Fatalf("Count 1 != %d", resp.Result().Count())
 	}
 
-<<<<<<< HEAD
-	resp, err = client.Query(field.Min(field2.Row(1)))
-=======
-	resp, err = client.Query(field.Min(nil))
->>>>>>> b0cc2727
-	if err != nil {
-		t.Fatal(err)
-	}
-	if resp.Result().Value() != 10 {
-		t.Fatalf("Min 10 != %d", resp.Result().Value())
+	resp, err = client.Query(field.Max(field2.Row(1)))
+	if err != nil {
+		t.Fatal(err)
+	}
+	if resp.Result().Value() != 15 {
+		t.Fatalf("Max 15 != %d", resp.Result().Value())
 	}
 	if resp.Result().Count() != 1 {
 		t.Fatalf("Count 1 != %d", resp.Result().Count())
 	}
 
-<<<<<<< HEAD
-	resp, err = client.Query(field.Max(field2.Row(1)))
-=======
-	resp, err = client.Query(field.Max(nil))
->>>>>>> b0cc2727
-	if err != nil {
-		t.Fatal(err)
-	}
-	if resp.Result().Value() != 12 {
-		t.Fatalf("Max 12 != %d", resp.Result().Value())
-	}
-	if resp.Result().Count() != 1 {
-		t.Fatalf("Count 1 != %d", resp.Result().Count())
-	}
-
 	resp, err = client.Query(field.LT(15))
 	if err != nil {
 		t.Fatal(err)
 	}
-	if len(resp.Result().Row().Columns) != 2 {
-		t.Fatalf("Count 2 != %d", len(resp.Result().Row().Columns))
-	}
-	if resp.Result().Row().Columns[0] != 1 {
-		t.Fatalf("Column 1 != %d", resp.Result().Row().Columns[0])
+	if len(resp.Result().Row().Columns) != 1 {
+		t.Fatalf("Count 1 != %d", len(resp.Result().Row().Columns))
+	}
+	if resp.Result().Row().Columns[0] != 10 {
+		t.Fatalf("Column 10 != %d", resp.Result().Row().Columns[0])
 	}
 }
 
