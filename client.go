// Copyright 2017 Pilosa Corp.
//
// Redistribution and use in source and binary forms, with or without
// modification, are permitted provided that the following conditions
// are met:
//
// 1. Redistributions of source code must retain the above copyright
// notice, this list of conditions and the following disclaimer.
//
// 2. Redistributions in binary form must reproduce the above copyright
// notice, this list of conditions and the following disclaimer in the
// documentation and/or other materials provided with the distribution.
//
// 3. Neither the name of the copyright holder nor the names of its
// contributors may be used to endorse or promote products derived
// from this software without specific prior written permission.
//
// THIS SOFTWARE IS PROVIDED BY THE COPYRIGHT HOLDERS AND
// CONTRIBUTORS "AS IS" AND ANY EXPRESS OR IMPLIED WARRANTIES,
// INCLUDING, BUT NOT LIMITED TO, THE IMPLIED WARRANTIES OF
// MERCHANTABILITY AND FITNESS FOR A PARTICULAR PURPOSE ARE
// DISCLAIMED. IN NO EVENT SHALL THE COPYRIGHT HOLDER OR
// CONTRIBUTORS BE LIABLE FOR ANY DIRECT, INDIRECT, INCIDENTAL,
// SPECIAL, EXEMPLARY, OR CONSEQUENTIAL DAMAGES (INCLUDING,
// BUT NOT LIMITED TO, PROCUREMENT OF SUBSTITUTE GOODS OR
// SERVICES; LOSS OF USE, DATA, OR PROFITS; OR BUSINESS
// INTERRUPTION) HOWEVER CAUSED AND ON ANY THEORY OF LIABILITY,
// WHETHER IN CONTRACT, STRICT LIABILITY, OR TORT (INCLUDING
// NEGLIGENCE OR OTHERWISE) ARISING IN ANY WAY OUT OF THE USE
// OF THIS SOFTWARE, EVEN IF ADVISED OF THE POSSIBILITY OF SUCH
// DAMAGE.

package pilosa

import (
	"bytes"
	"crypto/tls"
	"encoding/json"
	"fmt"
	"io"
	"io/ioutil"
	"log"
	"net"
	"net/http"
	"os"
	"strings"
	"time"

	"github.com/golang/protobuf/proto"
	pbuf "github.com/pilosa/go-pilosa/gopilosa_pbuf"
	"github.com/pkg/errors"
	"golang.org/x/sync/errgroup"
)

const PqlVersion = "1.0"
const maxHosts = 10

// Client is the HTTP client for Pilosa server.
type Client struct {
	cluster *Cluster
	client  *http.Client
	// User-Agent header cache. Not used until cluster-resize support branch is merged
	// and user agent is saved here in NewClient
<<<<<<< HEAD
	userAgent         string
	importThreadCount int
	shardWidth        uint64
	importManager     *recordImportManager
=======
	userAgent              string
	importThreadCount      int
	shardWidth             uint64
	fragmentNodeCache      map[string][]fragmentNode
	fragmentNodeCacheMutex *sync.RWMutex
	importManager          *recordImportManager
	logger                 *log.Logger
>>>>>>> 3606f483
}

// DefaultClient creates a client with the default address and options.
func DefaultClient() *Client {
	return newClientWithCluster(NewClusterWithHost(DefaultURI()), nil)
}

func newClientFromAddresses(addresses []string, options *ClientOptions) (*Client, error) {
	uris := make([]*URI, len(addresses))
	for i, address := range addresses {
		uri, err := NewURIFromAddress(address)
		if err != nil {
			return nil, err
		}
		uris[i] = uri
	}
	cluster := NewClusterWithHost(uris...)
	client := newClientWithCluster(cluster, options)
	return client, nil
}

func newClientWithCluster(cluster *Cluster, options *ClientOptions) *Client {
	if options == nil {
		options = &ClientOptions{}
	}
	options = options.withDefaults()
	c := &Client{
<<<<<<< HEAD
		cluster: cluster,
		client:  newHTTPClient(options.withDefaults()),
=======
		cluster:                cluster,
		client:                 newHTTPClient(options.withDefaults()),
		fragmentNodeCache:      map[string][]fragmentNode{},
		fragmentNodeCacheMutex: &sync.RWMutex{},
		logger:                 log.New(os.Stderr, "go-pilosa ", log.Flags()),
>>>>>>> 3606f483
	}
	c.importManager = newRecordImportManager(c)
	return c
}

// NewClient creates a client with the given address, URI, or cluster and options.
func NewClient(addrUriOrCluster interface{}, options ...ClientOption) (*Client, error) {
	var cluster *Cluster
	clientOptions := &ClientOptions{}
	err := clientOptions.addOptions(options...)
	if err != nil {
		return nil, err
	}

	switch u := addrUriOrCluster.(type) {
	case string:
		uri, err := NewURIFromAddress(u)
		if err != nil {
			return nil, err
		}
		cluster = NewClusterWithHost(uri)
	case []string:
		return newClientFromAddresses(u, clientOptions)
	case *URI:
		cluster = NewClusterWithHost(u)
	case []*URI:
		cluster = NewClusterWithHost(u...)
	case *Cluster:
		cluster = u
	case nil:
		cluster = NewClusterWithHost()
	default:
		return nil, ErrAddrURIClusterExpected
	}

	return newClientWithCluster(cluster, clientOptions), nil
}

// Query runs the given query against the server with the given options.
// Pass nil for default options.
func (c *Client) Query(query PQLQuery, options ...interface{}) (*QueryResponse, error) {
	if err := query.Error(); err != nil {
		return nil, err
	}
	queryOptions := &QueryOptions{}
	err := queryOptions.addOptions(options...)
	if err != nil {
		return nil, err
	}
	serializedQuery := query.serialize()
	data, err := makeRequestData(serializedQuery.String(), queryOptions)
	if err != nil {
		return nil, errors.Wrap(err, "making request data")
	}
	useCoordinator := serializedQuery.HasKeys
	path := fmt.Sprintf("/index/%s/query", query.Index().name)
	_, buf, err := c.httpRequest("POST", path, data, defaultProtobufHeaders(), useCoordinator)
	if err != nil {
		return nil, err
	}
	iqr := &pbuf.QueryResponse{}
	err = proto.Unmarshal(buf, iqr)
	if err != nil {
		return nil, err
	}
	queryResponse, err := newQueryResponseFromInternal(iqr)
	if err != nil {
		return nil, err
	}
	return queryResponse, nil
}

// CreateIndex creates an index on the server using the given Index struct.
func (c *Client) CreateIndex(index *Index) error {
	data := []byte(index.options.String())
	path := fmt.Sprintf("/index/%s", index.name)
	response, _, err := c.httpRequest("POST", path, data, nil, false)
	if err != nil {
		if response != nil && response.StatusCode == 409 {
			return ErrIndexExists
		}
		return err
	}
	return nil

}

// CreateField creates a field on the server using the given Field struct.
func (c *Client) CreateField(field *Field) error {
	data := []byte(field.options.String())
	path := fmt.Sprintf("/index/%s/field/%s", field.index.name, field.name)
	response, _, err := c.httpRequest("POST", path, data, nil, false)
	if err != nil {
		if response != nil && response.StatusCode == 409 {
			return ErrFieldExists
		}
		return err
	}
	return nil
}

// EnsureIndex creates an index on the server if it does not exist.
func (c *Client) EnsureIndex(index *Index) error {
	err := c.CreateIndex(index)
	if err == ErrIndexExists {
		return nil
	}
	return err
}

// EnsureField creates a field on the server if it doesn't exists.
func (c *Client) EnsureField(field *Field) error {
	err := c.CreateField(field)
	if err == ErrFieldExists {
		return nil
	}
	return err
}

// DeleteIndex deletes an index on the server.
func (c *Client) DeleteIndex(index *Index) error {
	path := fmt.Sprintf("/index/%s", index.name)
	_, _, err := c.httpRequest("DELETE", path, nil, nil, false)
	return err

}

// DeleteField deletes a field on the server.
func (c *Client) DeleteField(field *Field) error {
	path := fmt.Sprintf("/index/%s/field/%s", field.index.name, field.name)
	_, _, err := c.httpRequest("DELETE", path, nil, nil, false)
	return err
}

// SyncSchema updates a schema with the indexes and fields on the server and
// creates the indexes and fields in the schema on the server side.
// This function does not delete indexes and the fields on the server side nor in the schema.
func (c *Client) SyncSchema(schema *Schema) error {
	serverSchema, err := c.Schema()
	if err != nil {
		return err
	}

	return c.syncSchema(schema, serverSchema)
}

func (c *Client) syncSchema(schema *Schema, serverSchema *Schema) error {
	var err error

	// find out local - remote schema
	diffSchema := schema.diff(serverSchema)
	// create the indexes and fields which doesn't exist on the server side
	for indexName, index := range diffSchema.indexes {
		if _, ok := serverSchema.indexes[indexName]; !ok {
			err = c.EnsureIndex(index)
			if err != nil {
				return err
			}
		}
		for _, field := range index.fields {
			err = c.EnsureField(field)
			if err != nil {
				return err
			}
		}
	}

	// find out remote - local schema
	diffSchema = serverSchema.diff(schema)
	for indexName, index := range diffSchema.indexes {
		if localIndex, ok := schema.indexes[indexName]; !ok {
			schema.indexes[indexName] = index
		} else {
			for fieldName, field := range index.fields {
				localIndex.fields[fieldName] = field
			}
		}
	}

	return nil
}

// Schema returns the indexes and fields on the server.
func (c *Client) Schema() (*Schema, error) {
	var indexes []SchemaIndex
	indexes, err := c.readSchema()
	if err != nil {
		return nil, err
	}
	schema := NewSchema()
	for _, indexInfo := range indexes {
		index := schema.indexWithOptions(indexInfo.Name, indexInfo.Options.asIndexOptions())
		for _, fieldInfo := range indexInfo.Fields {
			index.fieldWithOptions(fieldInfo.Name, fieldInfo.Options.asFieldOptions())
		}
	}
	return schema, nil
}

// ImportField imports records from the given iterator.
func (c *Client) ImportField(field *Field, iterator RecordIterator, options ...ImportOption) error {
	importOptions := &ImportOptions{}
	if field.options != nil && field.options.fieldType == FieldTypeInt {
		importRecordsFunction(c.importValues)(importOptions)
	} else {
		importRecordsFunction(c.importColumns)(importOptions)
	}
	for _, option := range options {
		if err := option(importOptions); err != nil {
			return err
		}
	}
	return c.importManager.Run(field, iterator, importOptions.withDefaults())
}

func (c *Client) importColumns(field *Field, shard uint64, records []Record, nodes []fragmentNode) error {
	eg := errgroup.Group{}
	for _, node := range nodes {
		uri := &URI{
			scheme: node.Scheme,
			host:   node.Host,
			port:   node.Port,
		}
		eg.Go(func() error {
			return c.importNode(uri, columnsToImportRequest(field, shard, records))
		})
	}
	err := eg.Wait()
	return errors.Wrap(err, "importing columns to nodes")
}

func (c *Client) importValues(field *Field, shard uint64, vals []Record, nodes []fragmentNode) error {
	eg := errgroup.Group{}
	for _, node := range nodes {
		uri := &URI{
			scheme: node.Scheme,
			host:   node.Host,
			port:   node.Port,
		}
		eg.Go(func() error {
			return c.importValueNode(uri, valsToImportRequest(field, shard, vals))
		})
	}
	err := eg.Wait()
	return errors.Wrap(err, "importing values to nodes")
}

func (c *Client) fetchFragmentNodes(indexName string, shard uint64) ([]fragmentNode, error) {
	path := fmt.Sprintf("/internal/fragment/nodes?shard=%d&index=%s", shard, indexName)
	_, body, err := c.httpRequest("GET", path, []byte{}, nil, false)
	if err != nil {
		return nil, err
	}
	fragmentNodes := []fragmentNode{}
	var fragmentNodeURIs []fragmentNodeRoot
	err = json.Unmarshal(body, &fragmentNodeURIs)
	if err != nil {
		return nil, errors.Wrap(err, "unmarshaling fragment node URIs")
	}
	for _, nodeURI := range fragmentNodeURIs {
		fragmentNodes = append(fragmentNodes, nodeURI.URI)
	}
	return fragmentNodes, nil
}

func (c *Client) fetchCoordinatorNode() (fragmentNode, error) {
	status, err := c.Status()
	if err != nil {
		return fragmentNode{}, err
	}
	for _, node := range status.Nodes {
		if node.IsCoordinator {
			nodeURI := node.URI
			return fragmentNode{
				Scheme: nodeURI.Scheme,
				Host:   nodeURI.Host,
				Port:   nodeURI.Port,
			}, nil
		}
	}
	return fragmentNode{}, errors.New("Coordinator node not found")
}

func (c *Client) importNode(uri *URI, request *pbuf.ImportRequest) error {
	data, err := proto.Marshal(request)
	if err != nil {
		return errors.Wrap(err, "marshaling to protobuf")
	}
	return c.importData(uri, request.GetIndex(), request.GetField(), data)
}

func (c *Client) importValueNode(uri *URI, request *pbuf.ImportValueRequest) error {
	data, err := proto.Marshal(request)
	if err != nil {
		return errors.Wrap(err, "marshaling to protobuf")
	}
	return c.importData(uri, request.GetIndex(), request.GetField(), data)
}

func (c *Client) importData(uri *URI, indexName string, fieldName string, data []byte) error {
	path := fmt.Sprintf("/index/%s/field/%s/import", indexName, fieldName)
	resp, err := c.doRequest(uri, "POST", path, defaultProtobufHeaders(), bytes.NewReader(data))
	if err = anyError(resp, err); err != nil {
		return errors.Wrap(err, "doing import")
	}
	defer resp.Body.Close()

	return nil
}

// ExportField exports columns for a field.
func (c *Client) ExportField(field *Field) (RecordIterator, error) {
	var shardsMax map[string]uint64
	var err error

	status, err := c.Status()
	if err != nil {
		return nil, err
	}
	shardsMax, err = c.shardsMax()
	if err != nil {
		return nil, err
	}
	status.indexMaxShard = shardsMax
	shardURIs, err := c.statusToNodeShardsForIndex(status, field.index.Name())
	if err != nil {
		return nil, err
	}
	hasRowKeys := field.options.keys
	hasColKeys := field.index.options.keys
	if hasRowKeys && hasColKeys {
		// rowKey,columnKey
		return NewCSVColumnIterator(CSVRowKeyColumnKey, newExportReader(c, shardURIs, field)), nil
	} else if hasRowKeys && !hasColKeys {
		// rowKey, columnID
		return NewCSVColumnIterator(CSVRowKeyColumnID, newExportReader(c, shardURIs, field)), nil
	} else if !hasRowKeys && hasColKeys {
		// rowID, columnKey
		return NewCSVColumnIterator(CSVRowIDColumnKey, newExportReader(c, shardURIs, field)), nil
	} else {
		// rowID, columnID
		return NewCSVColumnIterator(CSVRowIDColumnID, newExportReader(c, shardURIs, field)), nil
	}
}

// Status returns the serves status.
func (c *Client) Status() (Status, error) {
	_, data, err := c.httpRequest("GET", "/status", nil, nil, false)
	if err != nil {
		return Status{}, errors.Wrap(err, "requesting /status")
	}
	status := Status{}
	err = json.Unmarshal(data, &status)
	if err != nil {
		return Status{}, errors.Wrap(err, "unmarshaling /status data")
	}
	return status, nil
}

func (c *Client) readSchema() ([]SchemaIndex, error) {
	_, data, err := c.httpRequest("GET", "/schema", nil, nil, false)
	if err != nil {
		return nil, errors.Wrap(err, "requesting /schema")
	}
	schemaInfo := SchemaInfo{}
	err = json.Unmarshal(data, &schemaInfo)
	if err != nil {
		return nil, errors.Wrap(err, "unmarshaling /schema data")
	}
	return schemaInfo.Indexes, nil
}

func (c *Client) shardsMax() (map[string]uint64, error) {
	_, data, err := c.httpRequest("GET", "/internal/shards/max", nil, nil, false)
	if err != nil {
		return nil, errors.Wrap(err, "requesting /internal/shards/max")
	}
	m := map[string]map[string]uint64{}
	err = json.Unmarshal(data, &m)
	if err != nil {
		return nil, errors.Wrap(err, "unmarshaling /internal/shards/max data")
	}
	return m["standard"], nil
}

// HttpRequest sends an HTTP request to the Pilosa server.
// **NOTE**: This function is experimental and may be removed in later revisions.
func (c *Client) HttpRequest(method string, path string, data []byte, headers map[string]string) (*http.Response, []byte, error) {
	return c.httpRequest(method, path, data, headers, false)
}

// httpRequest makes a request to the cluster - use this when you want the
// client to choose a host, and it doesn't matter if the request goes to a
// specific host
func (c *Client) httpRequest(method string, path string, data []byte, headers map[string]string, useCoordinator bool) (*http.Response, []byte, error) {
	if data == nil {
		data = []byte{}
	}

	// try at most maxHosts non-failed hosts; protect against broken cluster.removeHost
	var response *http.Response
	var err error
	for i := 0; i < maxHosts; i++ {
		reader := bytes.NewReader(data)
		var host *URI

		if useCoordinator {
			// TODO: we shouldn't need to fetch the coordinator every time
			node, err := c.fetchCoordinatorNode()
			if err != nil {
				return nil, nil, errors.Wrap(err, "fetching coordinator node")
			}
			host = URIFromAddress(fmt.Sprintf("%s://%s:%d", node.Scheme, node.Host, node.Port))
		} else {
			// get a host from the cluster
			host = c.cluster.Host()
			if host == nil {
				return nil, nil, ErrEmptyCluster
			}
		}

		response, err = c.doRequest(host, method, path, c.augmentHeaders(headers), reader)
		if err == nil {
			break
		}
		c.cluster.RemoveHost(host)
	}
	if response == nil {
		return nil, nil, ErrTriedMaxHosts
	}
	defer response.Body.Close()
	warning := response.Header.Get("warning")
	if warning != "" {
		c.logger.Println(warning)
	}
	// TODO: Optimize buffer creation
	buf, err := ioutil.ReadAll(response.Body)
	if err != nil {
		return nil, nil, err
	}
	if response.StatusCode < 200 || response.StatusCode >= 300 {
		err := NewError(fmt.Sprintf("Server error (%d) %s: %s", response.StatusCode, response.Status, string(buf)))
		return response, buf, err
	}
	return response, buf, nil
}

// anyError checks an http Response and error to see if anything went wrong with
// a request (either locally, or on the server) and returns a single error if
// so.
func anyError(resp *http.Response, err error) error {
	if err != nil {
		return errors.Wrap(err, "unable to perform request")
	}
	if resp.StatusCode < 200 || resp.StatusCode >= 300 {
		defer resp.Body.Close()
		buf, err := ioutil.ReadAll(resp.Body)
		if err != nil {
			return errors.Wrapf(err, "bad status '%s' and err reading body", resp.Status)
		}
		msg := string(buf)
		return errors.Errorf("Server error %s body:'%s'", resp.Status, msg)
	}
	return nil
}

// doRequest creates and performs an http request.
func (c *Client) doRequest(host *URI, method, path string, headers map[string]string, reader io.Reader) (*http.Response, error) {
	req, err := makeRequest(host, method, path, headers, reader)
	if err != nil {
		return nil, errors.Wrap(err, "building request")
	}
	return c.client.Do(req)
}

// statusToNodeShardsForIndex finds the hosts which contains shards for the given index
func (c *Client) statusToNodeShardsForIndex(status Status, indexName string) (map[uint64]*URI, error) {
	result := make(map[uint64]*URI)
	if maxShard, ok := status.indexMaxShard[indexName]; ok {
		for shard := 0; shard <= int(maxShard); shard++ {
			fragmentNodes, err := c.fetchFragmentNodes(indexName, uint64(shard))
			if err != nil {
				return nil, err
			}
			if len(fragmentNodes) == 0 {
				return nil, ErrNoFragmentNodes
			}
			node := fragmentNodes[0]
			uri := &URI{
				host:   node.Host,
				port:   node.Port,
				scheme: node.Scheme,
			}

			result[uint64(shard)] = uri
		}
	} else {
		return nil, ErrNoShard
	}
	return result, nil
}

func (c *Client) augmentHeaders(headers map[string]string) map[string]string {
	if headers == nil {
		headers = map[string]string{}
	}

	// TODO: move the following block to NewClient once cluster-resize support branch is merged.
	version := Version
	if strings.HasPrefix(version, "v") {
		version = version[1:]
	}

	headers["User-Agent"] = fmt.Sprintf("go-pilosa/%s", version)
	return headers
}

func defaultProtobufHeaders() map[string]string {
	return map[string]string{
		"Content-Type": "application/x-protobuf",
		"Accept":       "application/x-protobuf",
		"PQL-Version":  PqlVersion,
	}
}

func makeRequest(host *URI, method, path string, headers map[string]string, reader io.Reader) (*http.Request, error) {
	request, err := http.NewRequest(method, host.Normalize()+path, reader)
	if err != nil {
		return nil, err
	}

	for k, v := range headers {
		request.Header.Set(k, v)
	}

	return request, nil
}

func newHTTPClient(options *ClientOptions) *http.Client {
	transport := &http.Transport{
		Dial: (&net.Dialer{
			Timeout: options.ConnectTimeout,
		}).Dial,
		TLSClientConfig:     options.TLSConfig,
		MaxIdleConnsPerHost: options.PoolSizePerRoute,
		MaxIdleConns:        options.TotalPoolSize,
	}
	return &http.Client{
		Transport: transport,
		Timeout:   options.SocketTimeout,
	}
}

func makeRequestData(query string, options *QueryOptions) ([]byte, error) {
	request := &pbuf.QueryRequest{
		Query:           query,
		Shards:          options.Shards,
		ColumnAttrs:     options.ColumnAttrs,
		ExcludeRowAttrs: options.ExcludeRowAttrs,
		ExcludeColumns:  options.ExcludeColumns,
	}
	r, err := proto.Marshal(request)
	if err != nil {
		return nil, errors.Wrap(err, "marshaling request to protobuf")
	}
	return r, nil
}

func columnsToImportRequest(field *Field, shard uint64, records []Record) *pbuf.ImportRequest {
	var rowIDs []uint64
	var columnIDs []uint64
	var rowKeys []string
	var columnKeys []string

	recordCount := len(records)
	timestamps := make([]int64, 0, recordCount)
	hasRowKeys := field.options.keys
	hasColKeys := field.index.options.keys

	if hasRowKeys {
		rowKeys = make([]string, 0, recordCount)
	} else {
		rowIDs = make([]uint64, 0, recordCount)
	}

	if hasColKeys {
		columnKeys = make([]string, 0, recordCount)
	} else {
		columnIDs = make([]uint64, 0, recordCount)
	}

	if hasRowKeys && hasColKeys {
		// rowKey, colKey
		for _, record := range records {
			column := record.(Column)
			rowKeys = append(rowKeys, column.RowKey)
			columnKeys = append(columnKeys, column.ColumnKey)
			timestamps = append(timestamps, column.Timestamp)
		}
	} else if hasRowKeys && !hasColKeys {
		// rowKey, colID
		for _, record := range records {
			column := record.(Column)
			rowKeys = append(rowKeys, column.RowKey)
			columnIDs = append(columnIDs, column.ColumnID)
			timestamps = append(timestamps, column.Timestamp)
		}
	} else if !hasRowKeys && hasColKeys {
		// rowID, colKey
		for _, record := range records {
			column := record.(Column)
			rowIDs = append(rowIDs, column.RowID)
			columnKeys = append(columnKeys, column.ColumnKey)
			timestamps = append(timestamps, column.Timestamp)
		}
	} else {
		// rowID, colID
		for _, record := range records {
			column := record.(Column)
			rowIDs = append(rowIDs, column.RowID)
			columnIDs = append(columnIDs, column.ColumnID)
			timestamps = append(timestamps, column.Timestamp)
		}
	}

	return &pbuf.ImportRequest{
		Index:      field.index.name,
		Field:      field.name,
		Shard:      shard,
		RowIDs:     rowIDs,
		ColumnIDs:  columnIDs,
		RowKeys:    rowKeys,
		ColumnKeys: columnKeys,
		Timestamps: timestamps,
	}
}

func valsToImportRequest(field *Field, shard uint64, vals []Record) *pbuf.ImportValueRequest {
	var columnIDs []uint64
	var columnKeys []string
	values := make([]int64, 0, len(vals))
	if field.index.options.keys {
		columnKeys = make([]string, 0, len(vals))
		for _, record := range vals {
			val := record.(FieldValue)
			columnKeys = append(columnKeys, val.ColumnKey)
			values = append(values, val.Value)
		}
	} else {
		columnIDs = make([]uint64, 0, len(vals))
		for _, record := range vals {
			val := record.(FieldValue)
			columnIDs = append(columnIDs, val.ColumnID)
			values = append(values, val.Value)
		}
	}
	return &pbuf.ImportValueRequest{
		Index:      field.index.name,
		Field:      field.name,
		Shard:      shard,
		ColumnIDs:  columnIDs,
		ColumnKeys: columnKeys,
		Values:     values,
	}
}

// ClientOptions control the properties of client connection to the server.
type ClientOptions struct {
	SocketTimeout    time.Duration
	ConnectTimeout   time.Duration
	PoolSizePerRoute int
	TotalPoolSize    int
	TLSConfig        *tls.Config
}

func (co *ClientOptions) addOptions(options ...ClientOption) error {
	for _, option := range options {
		err := option(co)
		if err != nil {
			return err
		}
	}
	return nil
}

// ClientOption is used when creating a PilosaClient struct.
type ClientOption func(options *ClientOptions) error

// OptClientSocketTimeout is the maximum idle socket time in nanoseconds
func OptClientSocketTimeout(timeout time.Duration) ClientOption {
	return func(options *ClientOptions) error {
		options.SocketTimeout = timeout
		return nil
	}
}

// OptClientConnectTimeout is the maximum time to connect in nanoseconds.
func OptClientConnectTimeout(timeout time.Duration) ClientOption {
	return func(options *ClientOptions) error {
		options.ConnectTimeout = timeout
		return nil
	}
}

// OptPoolSizePerRoute is the maximum number of active connections in the pool to a host.
func OptClientPoolSizePerRoute(size int) ClientOption {
	return func(options *ClientOptions) error {
		options.PoolSizePerRoute = size
		return nil
	}
}

// OptClientTotalPoolSize is the maximum number of connections in the pool.
func OptClientTotalPoolSize(size int) ClientOption {
	return func(options *ClientOptions) error {
		options.TotalPoolSize = size
		return nil
	}
}

// OptClientTLSConfig contains the TLS configuration.
func OptClientTLSConfig(config *tls.Config) ClientOption {
	return func(options *ClientOptions) error {
		options.TLSConfig = config
		return nil
	}
}

type versionInfo struct {
	Version string `json:"version"`
}

func (co *ClientOptions) withDefaults() (updated *ClientOptions) {
	// copy options so the original is not updated
	updated = &ClientOptions{}
	*updated = *co
	// impose defaults
	if updated.SocketTimeout <= 0 {
		updated.SocketTimeout = time.Second * 300
	}
	if updated.ConnectTimeout <= 0 {
		updated.ConnectTimeout = time.Second * 60
	}
	if updated.PoolSizePerRoute <= 0 {
		updated.PoolSizePerRoute = 10
	}
	if updated.TotalPoolSize <= 0 {
		updated.TotalPoolSize = 100
	}
	if updated.TLSConfig == nil {
		updated.TLSConfig = &tls.Config{}
	}
	return
}

// QueryOptions contains options to customize the Query function.
type QueryOptions struct {
	// Shards restricts query to a subset of shards. Queries all shards if nil.
	Shards []uint64
	// ColumnAttrs enables returning columns in the query response.
	ColumnAttrs bool
	// ExcludeRowAttrs inhibits returning attributes
	ExcludeRowAttrs bool
	// ExcludeColumns inhibits returning columns
	ExcludeColumns bool
}

func (qo *QueryOptions) addOptions(options ...interface{}) error {
	for i, option := range options {
		switch o := option.(type) {
		case nil:
			if i != 0 {
				return ErrInvalidQueryOption
			}
			continue
		case *QueryOptions:
			if i != 0 {
				return ErrInvalidQueryOption
			}
			*qo = *o
		case QueryOption:
			err := o(qo)
			if err != nil {
				return err
			}
		default:
			return ErrInvalidQueryOption
		}
	}
	return nil
}

// QueryOption is used when using options with a client.Query,
type QueryOption func(options *QueryOptions) error

// OptQueryColumnAttrs enables returning column attributes in the result.
func OptQueryColumnAttrs(enable bool) QueryOption {
	return func(options *QueryOptions) error {
		options.ColumnAttrs = enable
		return nil
	}
}

// OptQueryShards restricts the set of shards on which a query operates.
func OptQueryShards(shards ...uint64) QueryOption {
	return func(options *QueryOptions) error {
		options.Shards = append(options.Shards, shards...)
		return nil
	}
}

// OptQueryExcludeAttrs enables discarding attributes from a result,
func OptQueryExcludeAttrs(enable bool) QueryOption {
	return func(options *QueryOptions) error {
		options.ExcludeRowAttrs = enable
		return nil
	}
}

// OptQueryExcludeColumns enables discarding columns from a result,
func OptQueryExcludeColumns(enable bool) QueryOption {
	return func(options *QueryOptions) error {
		options.ExcludeColumns = enable
		return nil
	}
}

type ImportWorkerStrategy int

const (
	DefaultImport ImportWorkerStrategy = iota
	BatchImport
	TimeoutImport
)

type ImportOptions struct {
	threadCount           int
	shardWidth            uint64
	timeout               time.Duration
	batchSize             int
	strategy              ImportWorkerStrategy
	statusChan            chan<- ImportStatusUpdate
	importRecordsFunction func(field *Field, shard uint64, records []Record, nodes []fragmentNode) error
}

func (opt *ImportOptions) withDefaults() (updated ImportOptions) {
	updated = *opt
	updated.shardWidth = 1048576

	if updated.threadCount <= 0 {
		updated.threadCount = 1
	}
	if updated.timeout <= 0 {
		updated.timeout = 100 * time.Millisecond
	}
	if updated.batchSize <= 0 {
		updated.batchSize = 100000
	}
	if updated.strategy == DefaultImport {
		updated.strategy = BatchImport
	}
	return
}

// ImportOption is used when running imports.
type ImportOption func(options *ImportOptions) error

func OptImportThreadCount(count int) ImportOption {
	return func(options *ImportOptions) error {
		options.threadCount = count
		return nil
	}
}

func OptImportTimeout(timeout time.Duration) ImportOption {
	return func(options *ImportOptions) error {
		options.timeout = timeout
		return nil
	}
}

func OptImportBatchSize(batchSize int) ImportOption {
	return func(options *ImportOptions) error {
		options.batchSize = batchSize
		return nil
	}
}

func OptImportStrategy(strategy ImportWorkerStrategy) ImportOption {
	return func(options *ImportOptions) error {
		options.strategy = strategy
		return nil
	}
}

func OptImportStatusChannel(statusChan chan<- ImportStatusUpdate) ImportOption {
	return func(options *ImportOptions) error {
		options.statusChan = statusChan
		return nil
	}
}

func importRecordsFunction(fun func(field *Field, shard uint64, records []Record, nodes []fragmentNode) error) ImportOption {
	return func(options *ImportOptions) error {
		options.importRecordsFunction = fun
		return nil
	}
}

type fragmentNodeRoot struct {
	URI fragmentNode `json:"uri"`
}

type fragmentNode struct {
	Scheme string `json:"scheme"`
	Host   string `json:"host"`
	Port   uint16 `json:"port"`
}

// Status contains the status information from a Pilosa server.
type Status struct {
	Nodes         []StatusNode `json:"nodes"`
	indexMaxShard map[string]uint64
}

type StatusNode struct {
	ID            string    `json:"id"`
	URI           StatusURI `json:"uri"`
	IsCoordinator bool      `json:"isCoordinator"`
}

// StatusURI contains node information.
type StatusURI struct {
	Scheme string `json:"scheme"`
	Host   string `json:"host"`
	Port   uint16 `json:"port"`
}

type SchemaInfo struct {
	Indexes []SchemaIndex `json:"indexes"`
}

// SchemaIndex contains index information.
type SchemaIndex struct {
	Name    string        `json:"name"`
	Options SchemaOptions `json:"options"`
	Fields  []SchemaField `json:"fields"`
	Shards  []uint64      `json:"shards"`
}

// SchemaField contains field information.
type SchemaField struct {
	Name    string        `json:"name"`
	Options SchemaOptions `json:"options"`
}

// SchemaOptions contains options for a field or an index.
type SchemaOptions struct {
	FieldType   FieldType `json:"type"`
	CacheType   string    `json:"cacheType"`
	CacheSize   uint      `json:"cacheSize"`
	TimeQuantum string    `json:"timeQuantum"`
	Min         int64     `json:"min"`
	Max         int64     `json:"max"`
	Keys        bool      `json:"keys"`
}

func (so SchemaOptions) asIndexOptions() *IndexOptions {
	return &IndexOptions{
		keys: so.Keys,
	}
}

func (so SchemaOptions) asFieldOptions() *FieldOptions {
	return &FieldOptions{
		fieldType:   so.FieldType,
		cacheSize:   int(so.CacheSize),
		cacheType:   CacheType(so.CacheType),
		timeQuantum: TimeQuantum(so.TimeQuantum),
		min:         so.Min,
		max:         so.Max,
	}
}

type exportReader struct {
	client       *Client
	shardURIs    map[uint64]*URI
	field        *Field
	body         []byte
	bodyIndex    int
	currentShard uint64
	shardCount   uint64
}

func newExportReader(client *Client, shardURIs map[uint64]*URI, field *Field) *exportReader {
	return &exportReader{
		client:     client,
		shardURIs:  shardURIs,
		field:      field,
		shardCount: uint64(len(shardURIs)),
	}
}

// Read updates the passed array with the exported CSV data and returns the number of bytes read
func (r *exportReader) Read(p []byte) (n int, err error) {
	if r.currentShard >= r.shardCount {
		err = io.EOF
		return
	}
	if r.body == nil {
		uri, _ := r.shardURIs[r.currentShard]
		headers := map[string]string{
			"Accept": "text/csv",
		}
		path := fmt.Sprintf("/export?index=%s&field=%s&shard=%d",
			r.field.index.Name(), r.field.Name(), r.currentShard)
		resp, err := r.client.doRequest(uri, "GET", path, headers, nil)
		if err = anyError(resp, err); err != nil {
			return 0, errors.Wrap(err, "doing export request")
		}
		defer resp.Body.Close()
		r.body, err = ioutil.ReadAll(resp.Body)
		if err != nil {
			return 0, errors.Wrap(err, "reading response body")
		}
		r.bodyIndex = 0
	}
	n = copy(p, r.body[r.bodyIndex:])
	r.bodyIndex += n
	if n >= len(r.body) {
		r.body = nil
		r.currentShard++
	}
	return
}<|MERGE_RESOLUTION|>--- conflicted
+++ resolved
@@ -61,20 +61,11 @@
 	client  *http.Client
 	// User-Agent header cache. Not used until cluster-resize support branch is merged
 	// and user agent is saved here in NewClient
-<<<<<<< HEAD
 	userAgent         string
 	importThreadCount int
 	shardWidth        uint64
 	importManager     *recordImportManager
-=======
-	userAgent              string
-	importThreadCount      int
-	shardWidth             uint64
-	fragmentNodeCache      map[string][]fragmentNode
-	fragmentNodeCacheMutex *sync.RWMutex
-	importManager          *recordImportManager
-	logger                 *log.Logger
->>>>>>> 3606f483
+	logger            *log.Logger
 }
 
 // DefaultClient creates a client with the default address and options.
@@ -102,16 +93,9 @@
 	}
 	options = options.withDefaults()
 	c := &Client{
-<<<<<<< HEAD
 		cluster: cluster,
 		client:  newHTTPClient(options.withDefaults()),
-=======
-		cluster:                cluster,
-		client:                 newHTTPClient(options.withDefaults()),
-		fragmentNodeCache:      map[string][]fragmentNode{},
-		fragmentNodeCacheMutex: &sync.RWMutex{},
-		logger:                 log.New(os.Stderr, "go-pilosa ", log.Flags()),
->>>>>>> 3606f483
+		logger:  log.New(os.Stderr, "go-pilosa ", log.Flags()),
 	}
 	c.importManager = newRecordImportManager(c)
 	return c
