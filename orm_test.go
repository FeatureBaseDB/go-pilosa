// Copyright 2017 Pilosa Corp.
//
// Redistribution and use in source and binary forms, with or without
// modification, are permitted provided that the following conditions
// are met:
//
// 1. Redistributions of source code must retain the above copyright
// notice, this list of conditions and the following disclaimer.
//
// 2. Redistributions in binary form must reproduce the above copyright
// notice, this list of conditions and the following disclaimer in the
// documentation and/or other materials provided with the distribution.
//
// 3. Neither the name of the copyright holder nor the names of its
// contributors may be used to endorse or promote products derived
// from this software without specific prior written permission.
//
// THIS SOFTWARE IS PROVIDED BY THE COPYRIGHT HOLDERS AND
// CONTRIBUTORS "AS IS" AND ANY EXPRESS OR IMPLIED WARRANTIES,
// INCLUDING, BUT NOT LIMITED TO, THE IMPLIED WARRANTIES OF
// MERCHANTABILITY AND FITNESS FOR A PARTICULAR PURPOSE ARE
// DISCLAIMED. IN NO EVENT SHALL THE COPYRIGHT HOLDER OR
// CONTRIBUTORS BE LIABLE FOR ANY DIRECT, INDIRECT, INCIDENTAL,
// SPECIAL, EXEMPLARY, OR CONSEQUENTIAL DAMAGES (INCLUDING,
// BUT NOT LIMITED TO, PROCUREMENT OF SUBSTITUTE GOODS OR
// SERVICES; LOSS OF USE, DATA, OR PROFITS; OR BUSINESS
// INTERRUPTION) HOWEVER CAUSED AND ON ANY THEORY OF LIABILITY,
// WHETHER IN CONTRACT, STRICT LIABILITY, OR TORT (INCLUDING
// NEGLIGENCE OR OTHERWISE) ARISING IN ANY WAY OUT OF THE USE
// OF THIS SOFTWARE, EVEN IF ADVISED OF THE POSSIBILITY OF SUCH
// DAMAGE.

package pilosa

import (
	"errors"
	"fmt"
	"reflect"
	"sort"
	"strings"
	"testing"
	"time"
)

var schema = NewSchema()
<<<<<<< HEAD
var sampleIndex = mustNewIndex(schema, "sample-index")
var sampleFrame = mustNewFrame(sampleIndex, "sample-frame")
var projectIndex = mustNewIndex(schema, "project-index")
var collabFrame = mustNewFrame(projectIndex, "collaboration")
=======
var sampleIndex = mustNewIndex(schema, "sample-index", "")
var sampleFrame = mustNewFrame(sampleIndex, "sample-frame", "")
var sampleField = sampleFrame.Field("sample-field")
var projectIndex = mustNewIndex(schema, "project-index", "user")
var collabFrame = mustNewFrame(projectIndex, "collaboration", "project")
>>>>>>> b4880627
var b1 = sampleFrame.Bitmap(10)
var b2 = sampleFrame.Bitmap(20)
var b3 = sampleFrame.Bitmap(42)
var b4 = collabFrame.Bitmap(2)

func TestSchemaDiff(t *testing.T) {
	schema1 := NewSchema()
	index11, _ := schema1.Index("diff-index1")
	index11.Frame("frame1-1")
	index11.Frame("frame1-2")
	index12, _ := schema1.Index("diff-index2")
	index12.Frame("frame2-1")

	schema2 := NewSchema()
	index21, _ := schema2.Index("diff-index1")
	index21.Frame("another-frame")

	targetDiff12 := NewSchema()
	targetIndex1, _ := targetDiff12.Index("diff-index1")
	targetIndex1.Frame("frame1-1")
	targetIndex1.Frame("frame1-2")
	targetIndex2, _ := targetDiff12.Index("diff-index2")
	targetIndex2.Frame("frame2-1")

	diff12 := schema1.diff(schema2)
	if !reflect.DeepEqual(targetDiff12, diff12) {
		t.Fatalf("The diff must be correctly calculated")
	}
}

func TestSchemaIndexes(t *testing.T) {
	schema1 := NewSchema()
	index11, _ := schema1.Index("diff-index1")
	index12, _ := schema1.Index("diff-index2")
	indexes := schema1.Indexes()
	target := map[string]*Index{
		"diff-index1": index11,
		"diff-index2": index12,
	}
	if !reflect.DeepEqual(target, indexes) {
		t.Fatalf("calling schema.Indexes should return indexes")
	}
}

func TestSchemaToString(t *testing.T) {
	schema1 := NewSchema()
	index, _ := schema1.Index("test-index")
	target := fmt.Sprintf(`map[string]*pilosa.Index{"test-index":(*pilosa.Index)(%p)}`, index)
	if target != schema1.String() {
		t.Fatalf("%s != %s", target, schema1.String())
	}
}

func TestNewIndex(t *testing.T) {
	index1, err := schema.Index("index-name")
	if err != nil {
		t.Fatal(err)
	}
	if index1.Name() != "index-name" {
		t.Fatalf("index name was not set")
	}
	// calling schema.Index again should return the same index
	index2, err := schema.Index("index-name")
	if err != nil {
		t.Fatal(err)
	}
	if index1 != index2 {
		t.Fatalf("calling schema.Index again should return the same index")
	}
}

func TestNewIndexWithInvalidName(t *testing.T) {
	_, err := schema.Index("$FOO")
	if err == nil {
		t.Fatal(err)
	}
}

func TestIndexCopy(t *testing.T) {
	index, err := schema.Index("my-index-4copy")
	if err != nil {
		t.Fatal(err)
	}
	_, err = index.Frame("my-frame-4copy", TimeQuantumDayHour)
	if err != nil {
		t.Fatal(err)
	}
	copiedIndex := index.copy()
	if !reflect.DeepEqual(index, copiedIndex) {
		t.Fatalf("copied index should be equivalent")
	}
}

func TestIndexFrames(t *testing.T) {
	schema1 := NewSchema()
	index11, _ := schema1.Index("diff-index1")
	frame11, _ := index11.Frame("frame1-1")
	frame12, _ := index11.Frame("frame1-2")
	frames := index11.Frames()
	target := map[string]*Frame{
		"frame1-1": frame11,
		"frame1-2": frame12,
	}
	if !reflect.DeepEqual(target, frames) {
		t.Fatalf("calling index.Frames should return frames")
	}
}

func TestIndexToString(t *testing.T) {
	schema1 := NewSchema()
	index, _ := schema1.Index("test-index")
	target := fmt.Sprintf(`&pilosa.Index{name:"test-index", frames:map[string]*pilosa.Frame{}}`)
	if target != index.String() {
		t.Fatalf("%s != %s", target, index.String())
	}
}

func TestFrame(t *testing.T) {
	frame1, err := sampleIndex.Frame("nonexistent-frame")
	if err != nil {
		t.Fatal(err)
	}
	frame2, err := sampleIndex.Frame("nonexistent-frame")
	if err != nil {
		t.Fatal(err)
	}
	if frame1 != frame2 {
		t.Fatalf("calling index.Frame again should return the same frame")
	}
	if frame1.Name() != "nonexistent-frame" {
		t.Fatalf("calling frame.Name should return frame's name")
	}
}

func TestFrameCopy(t *testing.T) {
	options := &FrameOptions{
		TimeQuantum:    TimeQuantumMonthDayHour,
		CacheType:      CacheTypeRanked,
		CacheSize:      123456,
		InverseEnabled: true,
	}
	frame, err := sampleIndex.Frame("my-frame-4copy", options)
	if err != nil {
		t.Fatal(err)
	}
	copiedFrame := frame.copy()
	if !reflect.DeepEqual(frame, copiedFrame) {
		t.Fatalf("copied frame should be equivalent")
	}
}

func TestNewFrameWithInvalidName(t *testing.T) {
	index, err := NewIndex("foo")
	if err != nil {
		t.Fatal(err)
	}
	_, err = index.Frame("$$INVALIDFRAME$$")
	if err == nil {
		t.Fatal("Creating frames with invalid row labels should fail")
	}
}

func TestFrameToString(t *testing.T) {
	schema1 := NewSchema()
	index, _ := schema1.Index("test-index")
	frame, _ := index.Frame("test-frame")
	target := fmt.Sprintf(`&pilosa.Frame{name:"test-frame", index:(*pilosa.Index)(%p), options:(*pilosa.FrameOptions)(%p), fields:map[string]*pilosa.RangeField{}}`,
		frame.index, frame.options)
	if target != frame.String() {
		t.Fatalf("%s != %s", target, frame.String())
	}
}

func TestFrameFields(t *testing.T) {
	schema1 := NewSchema()
	index, _ := schema1.Index("test-index")
	frame, _ := index.Frame("test-frame")
	field := frame.Field("some-field")
	target := map[string]*RangeField{"some-field": field}
	if !reflect.DeepEqual(target, frame.Fields()) {
		t.Fatalf("%v != %v", target, frame.Fields())
	}

}

func TestBitmap(t *testing.T) {
	comparePQL(t,
		"Bitmap(rowID=5, frame='sample-frame')",
		sampleFrame.Bitmap(5))
	comparePQL(t,
		"Bitmap(rowID=10, frame='collaboration')",
		collabFrame.Bitmap(10))
}

func TestBitmapK(t *testing.T) {
	comparePQL(t,
		"Bitmap(rowID='myrow', frame='sample-frame')",
		sampleFrame.BitmapK("myrow"))
	comparePQL(t,
		"Bitmap(project='myrow2', frame='collaboration')",
		collabFrame.BitmapK("myrow2"))
}

func TestInverseBitmap(t *testing.T) {
	options := &FrameOptions{
		InverseEnabled: true,
	}
	f1, err := projectIndex.Frame("f1-inversable", options)
	if err != nil {
		t.Fatal(err)
	}
	comparePQL(t,
		"Bitmap(columnID=5, frame='f1-inversable')",
		f1.InverseBitmap(5))
}

func TestInverseBitmapK(t *testing.T) {
	options := &FrameOptions{
		RowLabel:       "row_label",
		InverseEnabled: true,
	}
	f1, err := projectIndex.Frame("f1-inversable", options)
	if err != nil {
		t.Fatal(err)
	}
	comparePQL(t,
		"Bitmap(user='myrow', frame='f1-inversable')",
		f1.InverseBitmapK("myrow"))
}

func TestSetBit(t *testing.T) {
	comparePQL(t,
		"SetBit(rowID=5, frame='sample-frame', columnID=10)",
		sampleFrame.SetBit(5, 10))
	comparePQL(t,
		"SetBit(rowID=10, frame='collaboration', columnID=20)",
		collabFrame.SetBit(10, 20))
}

func TestSetBitK(t *testing.T) {
	comparePQL(t,
		"SetBit(rowID='myrow', frame='sample-frame', columnID='mycol')",
		sampleFrame.SetBitK("myrow", "mycol"))
	comparePQL(t,
		"SetBit(project='myrow2', frame='collaboration', user='mycol2')",
		collabFrame.SetBitK("myrow2", "mycol2"))
}

func TestSetBitTimestamp(t *testing.T) {
	timestamp := time.Date(2017, time.April, 24, 12, 14, 0, 0, time.UTC)
	comparePQL(t,
		"SetBit(rowID=10, frame='collaboration', columnID=20, timestamp='2017-04-24T12:14')",
		collabFrame.SetBitTimestamp(10, 20, timestamp))
}

func TestSetBitTimestampK(t *testing.T) {
	timestamp := time.Date(2017, time.April, 24, 12, 14, 0, 0, time.UTC)
	comparePQL(t,
		"SetBit(project='myrow', frame='collaboration', user='mycol', timestamp='2017-04-24T12:14')",
		collabFrame.SetBitTimestampK("myrow", "mycol", timestamp))
}

func TestClearBit(t *testing.T) {
	comparePQL(t,
		"ClearBit(rowID=5, frame='sample-frame', columnID=10)",
		sampleFrame.ClearBit(5, 10))
	comparePQL(t,
		"ClearBit(rowID=10, frame='collaboration', columnID=20)",
		collabFrame.ClearBit(10, 20))
}

func TestClearBitK(t *testing.T) {
	comparePQL(t,
		"ClearBit(rowID='myrow', frame='sample-frame', columnID='mycol')",
		sampleFrame.ClearBitK("myrow", "mycol"))
	comparePQL(t,
		"ClearBit(project='myrow2', frame='collaboration', user='mycol2')",
		collabFrame.ClearBitK("myrow2", "mycol2"))
}

func TestSetFieldValue(t *testing.T) {
	comparePQL(t,
		"SetFieldValue(frame='collaboration', columnID=50, foo=15)",
		collabFrame.SetIntFieldValue(50, "foo", 15))
}

func TestSetValueK(t *testing.T) {
	comparePQL(t,
		"SetFieldValue(frame='sample-frame', columnID='mycol', sample-field=22)",
		sampleField.SetIntValueK("mycol", 22))
}

func TestUnion(t *testing.T) {
	comparePQL(t,
		"Union(Bitmap(rowID=10, frame='sample-frame'), Bitmap(rowID=20, frame='sample-frame'))",
		sampleIndex.Union(b1, b2))
	comparePQL(t,
		"Union(Bitmap(rowID=10, frame='sample-frame'), Bitmap(rowID=20, frame='sample-frame'), Bitmap(rowID=42, frame='sample-frame'))",
		sampleIndex.Union(b1, b2, b3))
	comparePQL(t,
		"Union(Bitmap(rowID=10, frame='sample-frame'), Bitmap(rowID=2, frame='collaboration'))",
		sampleIndex.Union(b1, b4))
	comparePQL(t,
		"Union(Bitmap(rowID=10, frame='sample-frame'))",
		sampleIndex.Union(b1))
	comparePQL(t,
		"Union()",
		sampleIndex.Union())
}

func TestIntersect(t *testing.T) {
	comparePQL(t,
		"Intersect(Bitmap(rowID=10, frame='sample-frame'), Bitmap(rowID=20, frame='sample-frame'))",
		sampleIndex.Intersect(b1, b2))
	comparePQL(t,
		"Intersect(Bitmap(rowID=10, frame='sample-frame'), Bitmap(rowID=20, frame='sample-frame'), Bitmap(rowID=42, frame='sample-frame'))",
		sampleIndex.Intersect(b1, b2, b3))
	comparePQL(t,
		"Intersect(Bitmap(rowID=10, frame='sample-frame'), Bitmap(rowID=2, frame='collaboration'))",
		sampleIndex.Intersect(b1, b4))
	comparePQL(t,
		"Intersect(Bitmap(rowID=10, frame='sample-frame'))",
		sampleIndex.Intersect(b1))
}

func TestDifference(t *testing.T) {
	comparePQL(t,
		"Difference(Bitmap(rowID=10, frame='sample-frame'), Bitmap(rowID=20, frame='sample-frame'))",
		sampleIndex.Difference(b1, b2))
	comparePQL(t,
		"Difference(Bitmap(rowID=10, frame='sample-frame'), Bitmap(rowID=20, frame='sample-frame'), Bitmap(rowID=42, frame='sample-frame'))",
		sampleIndex.Difference(b1, b2, b3))
	comparePQL(t,
		"Difference(Bitmap(rowID=10, frame='sample-frame'), Bitmap(rowID=2, frame='collaboration'))",
		sampleIndex.Difference(b1, b4))
	comparePQL(t,
		"Difference(Bitmap(rowID=10, frame='sample-frame'))",
		sampleIndex.Difference(b1))
}

func TestXor(t *testing.T) {
	comparePQL(t,
		"Xor(Bitmap(rowID=10, frame='sample-frame'), Bitmap(rowID=20, frame='sample-frame'))",
		sampleIndex.Xor(b1, b2))
	comparePQL(t,
		"Xor(Bitmap(rowID=10, frame='sample-frame'), Bitmap(rowID=20, frame='sample-frame'), Bitmap(rowID=42, frame='sample-frame'))",
		sampleIndex.Xor(b1, b2, b3))
	comparePQL(t,
		"Xor(Bitmap(rowID=10, frame='sample-frame'), Bitmap(rowID=2, frame='collaboration'))",
		sampleIndex.Xor(b1, b4))
}

func TestTopN(t *testing.T) {
	comparePQL(t,
		"TopN(frame='sample-frame', n=27, inverse=false)",
		sampleFrame.TopN(27))
	comparePQL(t,
		"TopN(frame='sample-frame', n=27, inverse=true)",
		sampleFrame.InverseTopN(27))
	comparePQL(t,
		"TopN(Bitmap(rowID=3, frame='collaboration'), frame='sample-frame', n=10, inverse=false)",
		sampleFrame.BitmapTopN(10, collabFrame.Bitmap(3)))
	comparePQL(t,
		"TopN(Bitmap(rowID=3, frame='collaboration'), frame='sample-frame', n=10, inverse=true)",
		sampleFrame.InverseBitmapTopN(10, collabFrame.Bitmap(3)))
	comparePQL(t,
		"TopN(Bitmap(rowID=7, frame='collaboration'), frame='sample-frame', n=12, inverse=false, field='category', filters=[80,81])",
		sampleFrame.FilterFieldTopN(12, collabFrame.Bitmap(7), "category", 80, 81))
	comparePQL(t,
		"TopN(Bitmap(rowID=7, frame='collaboration'), frame='sample-frame', n=12, inverse=true, field='category', filters=[80,81])",
		sampleFrame.InverseFilterFieldTopN(12, collabFrame.Bitmap(7), "category", 80, 81))
	comparePQL(t,
		"TopN(frame='sample-frame', n=12, inverse=true, field='category', filters=[80,81])",
		sampleFrame.InverseFilterFieldTopN(12, nil, "category", 80, 81))
}

func TestFieldLT(t *testing.T) {
	comparePQL(t,
		"Range(frame='sample-frame', foo < 10)",
		sampleFrame.Field("foo").LT(10))
}

func TestFieldLTE(t *testing.T) {
	comparePQL(t,
		"Range(frame='sample-frame', foo <= 10)",
		sampleFrame.Field("foo").LTE(10))
}

func TestFieldGT(t *testing.T) {
	comparePQL(t,
		"Range(frame='sample-frame', foo > 10)",
		sampleFrame.Field("foo").GT(10))
}

func TestFieldGTE(t *testing.T) {
	comparePQL(t,
		"Range(frame='sample-frame', foo >= 10)",
		sampleFrame.Field("foo").GTE(10))
}

func TestFieldEquals(t *testing.T) {
	comparePQL(t,
		"Range(frame='sample-frame', foo == 10)",
		sampleFrame.Field("foo").Equals(10))
}

func TestFieldNotEquals(t *testing.T) {
	comparePQL(t,
		"Range(frame='sample-frame', foo != 10)",
		sampleFrame.Field("foo").NotEquals(10))
}

func TestFieldNotNull(t *testing.T) {
	comparePQL(t,
		"Range(frame='sample-frame', foo != null)",
		sampleFrame.Field("foo").NotNull())
}

func TestFieldBetween(t *testing.T) {
	comparePQL(t,
		"Range(frame='sample-frame', foo >< [10,20])",
		sampleFrame.Field("foo").Between(10, 20))
}

func TestFieldSum(t *testing.T) {
	comparePQL(t,
		"Sum(Bitmap(rowID=10, frame='sample-frame'), frame='sample-frame', field='foo')",
		sampleFrame.Field("foo").Sum(sampleFrame.Bitmap(10)))
	comparePQL(t,
		"Sum(frame='sample-frame', field='foo')",
		sampleFrame.Field("foo").Sum(nil))
}

func TestFieldBSetIntValue(t *testing.T) {
	comparePQL(t,
		"SetFieldValue(frame='sample-frame', columnID=10, foo=20)",
		sampleFrame.Field("foo").SetIntValue(10, 20))
}

func TestFieldInvalidName(t *testing.T) {
	q := sampleFrame.Field("??foo").LT(10)
	if q.Error() == nil {
		t.Fatalf("should have failed")
	}
}

func TestFilterFieldTopNInvalidField(t *testing.T) {
	q := sampleFrame.FilterFieldTopN(12, collabFrame.Bitmap(7), "$invalid$", 80, 81)
	if q.Error() == nil {
		t.Fatalf("should have failed")
	}
}

func TestFilterFieldTopNInvalidValue(t *testing.T) {
	q := sampleFrame.FilterFieldTopN(12, collabFrame.Bitmap(7), "category", 80, func() {})
	if q.Error() == nil {
		t.Fatalf("should have failed")
	}
}

func TestBitmapOperationInvalidArg(t *testing.T) {
	invalid := sampleFrame.FilterFieldTopN(12, collabFrame.Bitmap(7), "$invalid$", 80, 81)
	// invalid argument in pos 1
	q := sampleIndex.Union(invalid, b1)
	if q.Error() == nil {
		t.Fatalf("should have failed")
	}
	// invalid argument in pos 2
	q = sampleIndex.Intersect(b1, invalid)
	if q.Error() == nil {
		t.Fatalf("should have failed")
	}
	// invalid argument in pos 3
	q = sampleIndex.Intersect(b1, b2, invalid)
	if q.Error() == nil {
		t.Fatalf("should have failed")
	}
	// not enough bitmaps supplied
	q = sampleIndex.Difference()
	if q.Error() == nil {
		t.Fatalf("should have failed")
	}
	// not enough bitmaps supplied
	q = sampleIndex.Intersect()
	if q.Error() == nil {
		t.Fatalf("should have failed")
	}

	// not enough bitmaps supplied
	q = sampleIndex.Xor(b1)
	if q.Error() == nil {
		t.Fatalf("should have failed")
	}
}

func TestSetColumnAttrsTest(t *testing.T) {
	attrs := map[string]interface{}{
		"quote": "\"Don't worry, be happy\"",
		"happy": true,
	}
	comparePQL(t,
		"SetColumnAttrs(columnID=5, happy=true, quote=\"\\\"Don't worry, be happy\\\"\")",
		projectIndex.SetColumnAttrs(5, attrs))
}

func TestSetColumnAttrsInvalidAttr(t *testing.T) {
	attrs := map[string]interface{}{
		"color":     "blue",
		"$invalid$": true,
	}
	if projectIndex.SetColumnAttrs(5, attrs).Error() == nil {
		t.Fatalf("Should have failed")
	}
}

func TestSetRowAttrsTest(t *testing.T) {
	attrs := map[string]interface{}{
		"quote":  "\"Don't worry, be happy\"",
		"active": true,
	}

	comparePQL(t,
		"SetRowAttrs(rowID=5, frame='collaboration', active=true, quote=\"\\\"Don't worry, be happy\\\"\")",
		collabFrame.SetRowAttrs(5, attrs))
}

func TestSetRowAttrsInvalidAttr(t *testing.T) {
	attrs := map[string]interface{}{
		"color":     "blue",
		"$invalid$": true,
	}
	if collabFrame.SetRowAttrs(5, attrs).Error() == nil {
		t.Fatalf("Should have failed")
	}
}

func TestSetRowAttrsKTest(t *testing.T) {
	attrs := map[string]interface{}{
		"quote":  "\"Don't worry, be happy\"",
		"active": true,
	}

	comparePQL(t,
		"SetRowAttrs(project='foo', frame='collaboration', active=true, quote=\"\\\"Don't worry, be happy\\\"\")",
		collabFrame.SetRowAttrsK("foo", attrs))
}

func TestSetRowAttrsKInvalidAttr(t *testing.T) {
	attrs := map[string]interface{}{
		"color":     "blue",
		"$invalid$": true,
	}
	if collabFrame.SetRowAttrsK("foo", attrs).Error() == nil {
		t.Fatalf("Should have failed")
	}
}

func TestSum(t *testing.T) {
	b := collabFrame.Bitmap(42)
	comparePQL(t,
		"Sum(Bitmap(rowID=42, frame='collaboration'), frame='sample-frame', field='foo')",
		sampleFrame.Sum(b, "foo"))
}

func TestBatchQuery(t *testing.T) {
	q := sampleIndex.BatchQuery()
	if q.Index() != sampleIndex {
		t.Fatalf("The correct index should be assigned")
	}
	q.Add(sampleFrame.Bitmap(44))
	q.Add(sampleFrame.Bitmap(10101))
	if q.Error() != nil {
		t.Fatalf("Error should be nil")
	}
	comparePQL(t, "Bitmap(rowID=44, frame='sample-frame')Bitmap(rowID=10101, frame='sample-frame')", q)
}

func TestBatchQueryWithError(t *testing.T) {
	q := sampleIndex.BatchQuery()
	q.Add(sampleFrame.FilterFieldTopN(12, collabFrame.Bitmap(7), "$invalid$", 80, 81))
	if q.Error() == nil {
		t.Fatalf("The error must be set")
	}
}

func TestCount(t *testing.T) {
	q := projectIndex.Count(collabFrame.Bitmap(42))
	comparePQL(t, "Count(Bitmap(rowID=42, frame='collaboration'))", q)
}

func TestRange(t *testing.T) {
	start := time.Date(1970, time.January, 1, 0, 0, 0, 0, time.UTC)
	end := time.Date(2000, time.February, 2, 3, 4, 0, 0, time.UTC)
	comparePQL(t,
		"Range(rowID=10, frame='collaboration', start='1970-01-01T00:00', end='2000-02-02T03:04')",
		collabFrame.Range(10, start, end))
	comparePQL(t,
		"Range(columnID=10, frame='collaboration', start='1970-01-01T00:00', end='2000-02-02T03:04')",
		collabFrame.InverseRange(10, start, end))
}

<<<<<<< HEAD
=======
func TestRangeK(t *testing.T) {
	start := time.Date(1970, time.January, 1, 0, 0, 0, 0, time.UTC)
	end := time.Date(2000, time.February, 2, 3, 4, 0, 0, time.UTC)
	comparePQL(t,
		"Range(project='foo', frame='collaboration', start='1970-01-01T00:00', end='2000-02-02T03:04')",
		collabFrame.RangeK("foo", start, end))
	comparePQL(t,
		"Range(user='foo', frame='collaboration', start='1970-01-01T00:00', end='2000-02-02T03:04')",
		collabFrame.InverseRangeK("foo", start, end))
}

func TestInvalidColumnLabelFails(t *testing.T) {
	options := &IndexOptions{
		ColumnLabel: "$$INVALID$$",
	}
	_, err := NewIndex("foo", options)
	if err == nil {
		t.Fatalf("Setting invalid column label should fail")
	}

}

func TestInvalidRowLabelFails(t *testing.T) {
	options := &FrameOptions{RowLabel: "$INVALID$"}
	_, err := sampleIndex.Frame("foo", options)
	if err == nil {
		t.Fatalf("Creating frames with invalid row label should fail")
	}
}

>>>>>>> b4880627
func TestFrameOptionsToString(t *testing.T) {
	frame, err := sampleIndex.Frame("stargazer",
		TimeQuantumDayHour,
		InverseEnabled(true),
		RangeEnabled(true), // unnecessary, just to be able to have one less test
		CacheTypeRanked,
		CacheSize(1000),
		IntField("foo", 10, 100),
		IntField("bar", -1, 1))
	if err != nil {
		t.Fatal(err)
	}
	jsonString := frame.options.String()
	targetString := `{"options": {"cacheSize":1000,"cacheType":"ranked","fields":[{"max":100,"min":10,"name":"foo","type":"int"},{"max":1,"min":-1,"name":"bar","type":"int"}],"inverseEnabled":true,"rangeEnabled":true,"timeQuantum":"DH"}}`
	if sortedString(targetString) != sortedString(jsonString) {
		t.Fatalf("`%s` != `%s`", targetString, jsonString)
	}
}

func TestInvalidFrameOption(t *testing.T) {
	_, err := sampleIndex.Frame("invalid-frame-opt", 1)
	if err == nil {
		t.Fatalf("should have failed")
	}
	_, err = sampleIndex.Frame("invalid-frame-opt", TimeQuantumDayHour, nil)
	if err == nil {
		t.Fatalf("should have failed")
	}
	_, err = sampleIndex.Frame("invalid-frame-opt", TimeQuantumDayHour, &FrameOptions{})
	if err == nil {
		t.Fatalf("should have failed")
	}
	_, err = sampleIndex.Frame("invalid-frame-opt", FrameOptionErr(0))
	if err == nil {
		t.Fatalf("should have failed")
	}
}

func TestAddInvalidField(t *testing.T) {
	frameOptions := &FrameOptions{}
	err := frameOptions.AddIntField("?invalid field!", 0, 100)
	if err == nil {
		t.Fatalf("Adding a field with an invalid name should have failed")
	}
	err = frameOptions.AddIntField("valid", 10, 10)
	if err == nil {
		t.Fatalf("Adding a field with max <= min should have failed")
	}
}

func TestCreateIntFieldWithInvalidName(t *testing.T) {
	client := DefaultClient()
	index, _ := NewIndex("foo")
	frame, _ := index.Frame("foo")
	err := client.CreateIntField(frame, "??invalid$$", 10, 20)
	if err == nil {
		t.Fatalf("Should have failed")
	}
}

func TestEncodeMapPanicsOnMarshalFailure(t *testing.T) {
	defer func() {
		recover()
	}()
	m := map[string]interface{}{
		"foo": func() {},
	}
	encodeMap(m)
	t.Fatal("Should have panicked")
}

func comparePQL(t *testing.T, target string, q PQLQuery) {
	pql := q.serialize()
	if pql != target {
		t.Fatalf("%s != %s", pql, target)
	}
}

func mustNewIndex(schema *Schema, name string) (index *Index) {
	index, err := schema.Index(name)
	if err != nil {
		panic(err)
	}
	return
}

func mustNewFrame(index *Index, name string) *Frame {
	var err error
	frame, err := index.Frame(name)
	if err != nil {
		panic(err)
	}
	return frame
}

func sortedString(s string) string {
	arr := strings.Split(s, "")
	sort.Strings(arr)
	return strings.Join(arr, "")
}

func FrameOptionErr(int) FrameOption {
	return func(*FrameOptions) error {
		return errors.New("Some error")
	}
}<|MERGE_RESOLUTION|>--- conflicted
+++ resolved
@@ -43,18 +43,11 @@
 )
 
 var schema = NewSchema()
-<<<<<<< HEAD
 var sampleIndex = mustNewIndex(schema, "sample-index")
 var sampleFrame = mustNewFrame(sampleIndex, "sample-frame")
 var projectIndex = mustNewIndex(schema, "project-index")
 var collabFrame = mustNewFrame(projectIndex, "collaboration")
-=======
-var sampleIndex = mustNewIndex(schema, "sample-index", "")
-var sampleFrame = mustNewFrame(sampleIndex, "sample-frame", "")
 var sampleField = sampleFrame.Field("sample-field")
-var projectIndex = mustNewIndex(schema, "project-index", "user")
-var collabFrame = mustNewFrame(projectIndex, "collaboration", "project")
->>>>>>> b4880627
 var b1 = sampleFrame.Bitmap(10)
 var b2 = sampleFrame.Bitmap(20)
 var b3 = sampleFrame.Bitmap(42)
@@ -656,8 +649,6 @@
 		collabFrame.InverseRange(10, start, end))
 }
 
-<<<<<<< HEAD
-=======
 func TestRangeK(t *testing.T) {
 	start := time.Date(1970, time.January, 1, 0, 0, 0, 0, time.UTC)
 	end := time.Date(2000, time.February, 2, 3, 4, 0, 0, time.UTC)
@@ -688,7 +679,6 @@
 	}
 }
 
->>>>>>> b4880627
 func TestFrameOptionsToString(t *testing.T) {
 	frame, err := sampleIndex.Frame("stargazer",
 		TimeQuantumDayHour,
