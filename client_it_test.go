--- conflicted
+++ resolved
@@ -659,11 +659,7 @@
 	}
 }
 
-<<<<<<< HEAD
-func failingImportColumns(field *Field, shard uint64, records []Record, options *ImportOptions) error {
-=======
-func failingImportColumns(field *Field, shard uint64, records []Record, nodes []fragmentNode) error {
->>>>>>> 3c6fe72d
+func failingImportColumns(field *Field, shard uint64, records []Record, nodes []fragmentNode, options *ImportOptions) error {
 	if len(records) > 0 {
 		return errors.New("some error")
 	}
@@ -932,12 +928,8 @@
 	client, _ := NewClient(server.URL)
 	index := NewIndex("foo")
 	field := index.Field("bar")
-<<<<<<< HEAD
-	err := client.importColumns(field, 0, []Record{}, nil)
-=======
 	nodes := fragmentNodesFromURL(server.URL)
-	err := client.importColumns(field, 0, []Record{}, nodes)
->>>>>>> 3c6fe72d
+	err := client.importColumns(field, 0, []Record{}, nodes, &ImportOptions{})
 	if err == nil {
 		t.Fatalf("importColumns should fail when fetch fragment nodes fails")
 	}
@@ -949,12 +941,8 @@
 	client, _ := NewClient(server.URL)
 	index := NewIndex("foo")
 	field := index.Field("bar")
-<<<<<<< HEAD
-	err := client.importValues(field, 0, nil, nil)
-=======
 	nodes := fragmentNodesFromURL(server.URL)
-	err := client.importValues(field, 0, nil, nodes)
->>>>>>> 3c6fe72d
+	err := client.importValues(field, 0, nil, nodes, &ImportOptions{})
 	if err == nil {
 		t.Fatalf("importValues should fail when fetch fragment nodes fails")
 	}
@@ -967,12 +955,8 @@
 	client, _ := NewClient(server.URL)
 	index := NewIndex("foo")
 	field := index.Field("bar")
-<<<<<<< HEAD
-	err := client.importColumns(field, 0, []Record{}, &ImportOptions{})
-=======
 	nodes := fragmentNodesFromURL("zzz://doesntmatter:10101")
-	err := client.importColumns(field, 0, []Record{}, nodes)
->>>>>>> 3c6fe72d
+	err := client.importColumns(field, 0, []Record{}, nodes, &ImportOptions{})
 	if err == nil {
 		t.Fatalf("importColumns should fail on invalid node host")
 	}
@@ -985,12 +969,8 @@
 	client, _ := NewClient(server.URL)
 	index := NewIndex("foo")
 	field := index.Field("bar")
-<<<<<<< HEAD
-	err := client.importValues(field, 0, nil, &ImportOptions{})
-=======
 	nodes := fragmentNodesFromURL("zzz://doesntmatter:10101")
-	err := client.importValues(field, 0, nil, nodes)
->>>>>>> 3c6fe72d
+	err := client.importValues(field, 0, nil, nodes, &ImportOptions{})
 	if err == nil {
 		t.Fatalf("importValues should fail on invalid node host")
 	}
